default:
  image: python:3.8
  tags:
    - ec2-docker

stages:
  - docker

cache:
  key: "${CI_COMMIT_REF_SLUG}"
  paths:
    - .cache/pip
    - .venv

<<<<<<< HEAD
.install-npm: &install-npm
  - curl -sL https://deb.nodesource.com/setup_12.x | bash -
  - apt-get update
  - apt-get install -f -y nodejs
  - npm i

.publish-pypi-public: &publish-pypi-public
  - poetry config http-basic.pypi rigetti $PUBLIC_PYPI_PASSWORD
  - poetry publish --build

.publish-pypi-test: &publish-pypi-test
  - poetry config repositories.testpypi https://test.pypi.org/legacy/
  - poetry config http-basic.testpypi rigetti $TEST_PYPI_PASSWORD
  - poetry publish --build -r testpypi

# global build variables
variables:
  IMAGE: rigetti/forest
  QCS_SETTINGS_APPLICATIONS_PYQUIL_QVM_URL: "http://qvm:5000"
  QCS_SETTINGS_APPLICATIONS_QUILC_URL: "tcp://quilc:5555"
  # For qcs-sdk-rust - Consider using these exclusively in pyQuil v4 release
  QCS_SETTINGS_APPLICATIONS_QVM_URL: "http://qvm:5000"
  QCS_SETTINGS_APPLICATIONS_QUILC_URL: "tcp://quilc:5555"

# Docker images to spin up along with the various CI jobs
services:
  - name: rigetti/qvm
    alias: qvm
    command: ["-S"]
  - name: rigetti/quilc
    alias: quilc
    command: ["-R"]


####################################################################################################
# EVERY-COMMIT JOBS
####################################################################################################

Test Docs:
  stage: test
  script:
    - . scripts/ci_install_deps
    - apt-get update && apt-get install -y pandoc
    - poetry run make docs

Style:
  stage: test
  script:
    - . scripts/ci_install_deps
    - poetry run make check-all

Test Unit (3.7):
  stage: test
  image: python:3.7
  coverage: '/TOTAL.*?(\d+)\%/'
  script:
    - . scripts/ci_install_deps
    - poetry run make test

Test e2e QPU (3.7):
  stage: test
  allow_failure: true
  image: python:3.7
  coverage: '/TOTAL.*?(\d+)\%/'
  script:
    - . scripts/ci_install_deps
    - poetry run make e2e
  rules:
    - if: '$CI_COMMIT_BRANCH == $CI_DEFAULT_BRANCH || $CI_COMMIT_BRANCH == "rc"'

Test e2e QVM (3.7):
  stage: test
  image: python:3.7
  coverage: '/TOTAL.*?(\d+)\%/'
  script:
    - . scripts/ci_install_deps
    - poetry run make e2e TEST_QUANTUM_PROCESSOR=2q-qvm

Test Unit (3.8):
  stage: test
  image: python:3.8
  coverage: '/TOTAL.*?(\d+)\%/'
  script:
    - . scripts/ci_install_deps
    - poetry run make test

Test e2e QPU (3.8):
  stage: test
  allow_failure: true
  image: python:3.8
  coverage: '/TOTAL.*?(\d+)\%/'
  script:
    - . scripts/ci_install_deps
    - poetry run make e2e
  rules:
    - if: '$CI_COMMIT_BRANCH == $CI_DEFAULT_BRANCH || $CI_COMMIT_BRANCH == "rc"'

Test e2e QVM (3.8):
  stage: test
  image: python:3.8
  coverage: '/TOTAL.*?(\d+)\%/'
  script:
    - . scripts/ci_install_deps
    - poetry run make e2e TEST_QUANTUM_PROCESSOR=2q-qvm

Test Unit (3.9):
  stage: test
  image: python:3.9
  coverage: '/TOTAL.*?(\d+)\%/'
  script:
    - . scripts/ci_install_deps
    - poetry run make test

Test e2e QPU (3.9):
  stage: test
  allow_failure: true
  image: python:3.9
  coverage: '/TOTAL.*?(\d+)\%/'
  script:
    - . scripts/ci_install_deps
    - poetry run make e2e
  rules:
    - if: '$CI_COMMIT_BRANCH == $CI_DEFAULT_BRANCH || $CI_COMMIT_BRANCH == "rc"'

Test e2e QVM (3.9):
  stage: test
  image: python:3.9
  coverage: '/TOTAL.*?(\d+)\%/'
  script:
    - . scripts/ci_install_deps
    - poetry run make e2e TEST_QUANTUM_PROCESSOR=2q-qvm

Coverage:
  stage: test
  script:
    - . scripts/ci_install_deps
    - poetry run make coverage
  allow_failure: true


=======
>>>>>>> 2f2b9712
####################################################################################################
# RELEASE-ONLY JOBS
####################################################################################################

.docker-publish:
  image: docker:git
  stage: docker
  tags:
    - dockerd
  script:
    - export VERSION_TAG=$(cat version_tag)
    - echo "Publishing images:"
    - echo "  ${IMAGE}:${VERSION_TAG}"
    - echo "  ${IMAGE}:${EXTRA_TAG}"
    - docker -v
    - echo ${DOCKERHUB_PASSWORD} | docker login -u ${DOCKERHUB_USERNAME} --password-stdin
    - docker build --build-arg pyquil_version=${VERSION_TAG} -t ${IMAGE}:${VERSION_TAG} -t ${IMAGE}:${EXTRA_TAG} .
    - docker push ${IMAGE}:${VERSION_TAG} && docker push ${IMAGE}:${EXTRA_TAG}
  after_script:
    - docker rmi $(docker images --format '{{.Repository}}:{{.Tag}}' | grep ${IMAGE})
    - docker run --rm ${IMAGE}:${VERSION_TAG} python -c "from pyquil import get_qc; qvm = get_qc('9q-qvm')"  # simple image verification
    - docker rmi $(docker images --format '{{.Repository}}:{{.Tag}}' | grep ${IMAGE})
  # sometimes pyquil isn't ready on PyPI right away, so add a retry if docker build fails
  retry:
    max: 2
    when: script_failure

# TODO: Migrate Docker Publish tasks to GitHub
# See https://github.com/rigetti/pyquil/issues/1548
Docker Publish (RC):
  extends: .docker-publish
  rules:
    - when: never
    - if: $CI_COMMIT_TAG =~ /^v\d+\.\d+\.\d+-rc\.\d+$/
  variables:
    EXTRA_TAG: rc

Docker Publish (Final):
  services: []
  extends: .docker-publish
  rules:
    - when: never
    - if: $CI_COMMIT_TAG =~ /^v\d+\.\d+\.\d+$/
  variables:
    EXTRA_TAG: latest<|MERGE_RESOLUTION|>--- conflicted
+++ resolved
@@ -12,149 +12,6 @@
     - .cache/pip
     - .venv
 
-<<<<<<< HEAD
-.install-npm: &install-npm
-  - curl -sL https://deb.nodesource.com/setup_12.x | bash -
-  - apt-get update
-  - apt-get install -f -y nodejs
-  - npm i
-
-.publish-pypi-public: &publish-pypi-public
-  - poetry config http-basic.pypi rigetti $PUBLIC_PYPI_PASSWORD
-  - poetry publish --build
-
-.publish-pypi-test: &publish-pypi-test
-  - poetry config repositories.testpypi https://test.pypi.org/legacy/
-  - poetry config http-basic.testpypi rigetti $TEST_PYPI_PASSWORD
-  - poetry publish --build -r testpypi
-
-# global build variables
-variables:
-  IMAGE: rigetti/forest
-  QCS_SETTINGS_APPLICATIONS_PYQUIL_QVM_URL: "http://qvm:5000"
-  QCS_SETTINGS_APPLICATIONS_QUILC_URL: "tcp://quilc:5555"
-  # For qcs-sdk-rust - Consider using these exclusively in pyQuil v4 release
-  QCS_SETTINGS_APPLICATIONS_QVM_URL: "http://qvm:5000"
-  QCS_SETTINGS_APPLICATIONS_QUILC_URL: "tcp://quilc:5555"
-
-# Docker images to spin up along with the various CI jobs
-services:
-  - name: rigetti/qvm
-    alias: qvm
-    command: ["-S"]
-  - name: rigetti/quilc
-    alias: quilc
-    command: ["-R"]
-
-
-####################################################################################################
-# EVERY-COMMIT JOBS
-####################################################################################################
-
-Test Docs:
-  stage: test
-  script:
-    - . scripts/ci_install_deps
-    - apt-get update && apt-get install -y pandoc
-    - poetry run make docs
-
-Style:
-  stage: test
-  script:
-    - . scripts/ci_install_deps
-    - poetry run make check-all
-
-Test Unit (3.7):
-  stage: test
-  image: python:3.7
-  coverage: '/TOTAL.*?(\d+)\%/'
-  script:
-    - . scripts/ci_install_deps
-    - poetry run make test
-
-Test e2e QPU (3.7):
-  stage: test
-  allow_failure: true
-  image: python:3.7
-  coverage: '/TOTAL.*?(\d+)\%/'
-  script:
-    - . scripts/ci_install_deps
-    - poetry run make e2e
-  rules:
-    - if: '$CI_COMMIT_BRANCH == $CI_DEFAULT_BRANCH || $CI_COMMIT_BRANCH == "rc"'
-
-Test e2e QVM (3.7):
-  stage: test
-  image: python:3.7
-  coverage: '/TOTAL.*?(\d+)\%/'
-  script:
-    - . scripts/ci_install_deps
-    - poetry run make e2e TEST_QUANTUM_PROCESSOR=2q-qvm
-
-Test Unit (3.8):
-  stage: test
-  image: python:3.8
-  coverage: '/TOTAL.*?(\d+)\%/'
-  script:
-    - . scripts/ci_install_deps
-    - poetry run make test
-
-Test e2e QPU (3.8):
-  stage: test
-  allow_failure: true
-  image: python:3.8
-  coverage: '/TOTAL.*?(\d+)\%/'
-  script:
-    - . scripts/ci_install_deps
-    - poetry run make e2e
-  rules:
-    - if: '$CI_COMMIT_BRANCH == $CI_DEFAULT_BRANCH || $CI_COMMIT_BRANCH == "rc"'
-
-Test e2e QVM (3.8):
-  stage: test
-  image: python:3.8
-  coverage: '/TOTAL.*?(\d+)\%/'
-  script:
-    - . scripts/ci_install_deps
-    - poetry run make e2e TEST_QUANTUM_PROCESSOR=2q-qvm
-
-Test Unit (3.9):
-  stage: test
-  image: python:3.9
-  coverage: '/TOTAL.*?(\d+)\%/'
-  script:
-    - . scripts/ci_install_deps
-    - poetry run make test
-
-Test e2e QPU (3.9):
-  stage: test
-  allow_failure: true
-  image: python:3.9
-  coverage: '/TOTAL.*?(\d+)\%/'
-  script:
-    - . scripts/ci_install_deps
-    - poetry run make e2e
-  rules:
-    - if: '$CI_COMMIT_BRANCH == $CI_DEFAULT_BRANCH || $CI_COMMIT_BRANCH == "rc"'
-
-Test e2e QVM (3.9):
-  stage: test
-  image: python:3.9
-  coverage: '/TOTAL.*?(\d+)\%/'
-  script:
-    - . scripts/ci_install_deps
-    - poetry run make e2e TEST_QUANTUM_PROCESSOR=2q-qvm
-
-Coverage:
-  stage: test
-  script:
-    - . scripts/ci_install_deps
-    - poetry run make coverage
-  allow_failure: true
-
-
-=======
->>>>>>> 2f2b9712
 ####################################################################################################
 # RELEASE-ONLY JOBS
 ####################################################################################################
