[[package]]
name = "alabaster"
version = "0.7.12"
description = "A configurable sidebar-enabled Sphinx theme"
category = "main"
optional = true
python-versions = "*"

[[package]]
name = "anyio"
version = "3.6.1"
description = "High level compatibility layer for multiple asynchronous event loop implementations"
category = "main"
<<<<<<< HEAD
optional = false
python-versions = ">=3.6.2"

[package.dependencies]
idna = ">=2.8"
sniffio = ">=1.1"
typing-extensions = {version = "*", markers = "python_version < \"3.8\""}

[package.extras]
doc = ["packaging", "sphinx-rtd-theme", "sphinx-autodoc-typehints (>=1.2.0)"]
test = ["coverage[toml] (>=4.5)", "hypothesis (>=4.0)", "pytest (>=7.0)", "pytest-mock (>=3.6.1)", "trustme", "contextlib2", "uvloop (<0.15)", "mock (>=4)", "uvloop (>=0.15)"]
trio = ["trio (>=0.16)"]

[[package]]
name = "appdirs"
version = "1.4.4"
description = "A small Python module for determining appropriate platform-specific dirs, e.g. a \"user data dir\"."
category = "dev"
=======
>>>>>>> 36795638
optional = false
python-versions = ">=3.6.2"

[package.dependencies]
idna = ">=2.8"
sniffio = ">=1.1"
typing-extensions = {version = "*", markers = "python_version < \"3.8\""}

[package.extras]
doc = ["packaging", "sphinx-rtd-theme", "sphinx-autodoc-typehints (>=1.2.0)"]
test = ["coverage[toml] (>=4.5)", "hypothesis (>=4.0)", "pytest (>=7.0)", "pytest-mock (>=3.6.1)", "trustme", "contextlib2", "uvloop (<0.15)", "mock (>=4)", "uvloop (>=0.15)"]
trio = ["trio (>=0.16)"]

[[package]]
name = "appnope"
version = "0.1.3"
description = "Disable App Nap on macOS >= 10.9"
category = "main"
optional = true
python-versions = "*"

[[package]]
name = "atomicwrites"
version = "1.4.1"
description = "Atomic file writes."
category = "dev"
optional = false
python-versions = ">=2.7, !=3.0.*, !=3.1.*, !=3.2.*, !=3.3.*"

[[package]]
name = "attrs"
version = "20.3.0"
description = "Classes Without Boilerplate"
category = "main"
optional = false
python-versions = ">=2.7, !=3.0.*, !=3.1.*, !=3.2.*, !=3.3.*"

[package.extras]
dev = ["coverage[toml] (>=5.0.2)", "hypothesis", "pympler", "pytest (>=4.3.0)", "six", "zope.interface", "furo", "sphinx", "pre-commit"]
docs = ["furo", "sphinx", "zope.interface"]
tests = ["coverage[toml] (>=5.0.2)", "hypothesis", "pympler", "pytest (>=4.3.0)", "six", "zope.interface"]
tests_no_zope = ["coverage[toml] (>=5.0.2)", "hypothesis", "pympler", "pytest (>=4.3.0)", "six"]

[[package]]
name = "babel"
version = "2.10.3"
description = "Internationalization utilities"
category = "main"
optional = true
python-versions = ">=3.6"

[package.dependencies]
pytz = ">=2015.7"

[[package]]
name = "backcall"
version = "0.2.0"
description = "Specifications for callback functions passed in to an API"
category = "main"
optional = true
python-versions = "*"

[[package]]
name = "beautifulsoup4"
version = "4.11.1"
description = "Screen-scraping library"
category = "main"
optional = true
python-versions = ">=3.6.0"

[package.dependencies]
soupsieve = ">1.2"

[package.extras]
html5lib = ["html5lib"]
lxml = ["lxml"]

[[package]]
name = "black"
version = "22.8.0"
description = "The uncompromising code formatter."
category = "dev"
optional = false
python-versions = ">=3.6.2"

[package.dependencies]
click = ">=8.0.0"
mypy-extensions = ">=0.4.3"
pathspec = ">=0.9.0"
platformdirs = ">=2"
tomli = {version = ">=1.1.0", markers = "python_full_version < \"3.11.0a7\""}
typed-ast = {version = ">=1.4.2", markers = "python_version < \"3.8\" and implementation_name == \"cpython\""}
typing-extensions = {version = ">=3.10.0.0", markers = "python_version < \"3.10\""}

[package.extras]
colorama = ["colorama (>=0.4.3)"]
d = ["aiohttp (>=3.7.4)"]
jupyter = ["ipython (>=7.8.0)", "tokenize-rt (>=3.2.0)"]
uvloop = ["uvloop (>=0.15.2)"]

[[package]]
name = "bleach"
version = "5.0.1"
description = "An easy safelist-based HTML-sanitizing tool."
category = "main"
optional = true
python-versions = ">=3.7"

[package.dependencies]
six = ">=1.9.0"
webencodings = "*"

[package.extras]
css = ["tinycss2 (>=1.1.0,<1.2)"]
dev = ["build (==0.8.0)", "flake8 (==4.0.1)", "hashin (==0.17.0)", "pip-tools (==6.6.2)", "pytest (==7.1.2)", "Sphinx (==4.3.2)", "tox (==3.25.0)", "twine (==4.0.1)", "wheel (==0.37.1)", "black (==22.3.0)", "mypy (==0.961)"]

[[package]]
name = "certifi"
version = "2022.9.24"
description = "Python package for providing Mozilla's CA Bundle."
category = "main"
optional = false
python-versions = ">=3.6"

[[package]]
name = "cffi"
version = "1.15.1"
description = "Foreign Function Interface for Python calling C code."
category = "main"
optional = false
python-versions = "*"

[package.dependencies]
pycparser = "*"

[[package]]
name = "charset-normalizer"
version = "2.1.1"
description = "The Real First Universal Charset Detector. Open, modern and actively maintained alternative to Chardet."
category = "main"
optional = true
python-versions = ">=3.6.0"

[package.extras]
unicode_backport = ["unicodedata2"]

[[package]]
name = "click"
version = "8.1.3"
description = "Composable command line interface toolkit"
category = "dev"
optional = false
python-versions = ">=3.7"

[package.dependencies]
colorama = {version = "*", markers = "platform_system == \"Windows\""}
importlib-metadata = {version = "*", markers = "python_version < \"3.8\""}

[[package]]
name = "colorama"
version = "0.4.5"
description = "Cross-platform colored terminal text."
category = "main"
optional = false
python-versions = ">=2.7, !=3.0.*, !=3.1.*, !=3.2.*, !=3.3.*, !=3.4.*"

[[package]]
name = "commonmark"
version = "0.9.1"
description = "Python parser for the CommonMark Markdown spec"
category = "main"
optional = true
python-versions = "*"

[package.extras]
test = ["hypothesis (==3.55.3)", "flake8 (==3.7.8)"]

[[package]]
name = "coverage"
version = "6.5.0"
description = "Code coverage measurement for Python"
category = "dev"
optional = false
python-versions = ">=3.7"

[package.extras]
toml = ["tomli"]

[[package]]
name = "decorator"
version = "5.1.1"
description = "Decorators for Humans"
category = "main"
optional = false
python-versions = ">=3.5"

[[package]]
name = "defusedxml"
version = "0.7.1"
description = "XML bomb protection for Python stdlib modules"
category = "main"
optional = true
python-versions = ">=2.7, !=3.0.*, !=3.1.*, !=3.2.*, !=3.3.*, !=3.4.*"

[[package]]
name = "docutils"
version = "0.16"
description = "Docutils -- Python Documentation Utilities"
category = "main"
optional = true
python-versions = ">=2.7, !=3.0.*, !=3.1.*, !=3.2.*, !=3.3.*, !=3.4.*"

[[package]]
name = "entrypoints"
version = "0.4"
description = "Discover and load entry points from installed packages."
category = "main"
optional = true
python-versions = ">=3.6"

[[package]]
name = "execnet"
version = "1.9.0"
description = "execnet: rapid multi-Python deployment"
category = "dev"
optional = false
python-versions = ">=2.7, !=3.0.*, !=3.1.*, !=3.2.*, !=3.3.*, !=3.4.*"

[package.extras]
testing = ["pre-commit"]

[[package]]
name = "fastjsonschema"
version = "2.16.2"
description = "Fastest Python implementation of JSON schema"
category = "main"
optional = true
python-versions = "*"

[package.extras]
devel = ["colorama", "jsonschema", "json-spec", "pylint", "pytest", "pytest-benchmark", "pytest-cache", "validictory"]

[[package]]
name = "flake8"
version = "3.9.2"
description = "the modular source code checker: pep8 pyflakes and co"
category = "dev"
optional = false
python-versions = "!=3.0.*,!=3.1.*,!=3.2.*,!=3.3.*,!=3.4.*,>=2.7"

[package.dependencies]
importlib-metadata = {version = "*", markers = "python_version < \"3.8\""}
mccabe = ">=0.6.0,<0.7.0"
pycodestyle = ">=2.7.0,<2.8.0"
pyflakes = ">=2.3.0,<2.4.0"

[[package]]
name = "freezegun"
version = "1.2.2"
description = "Let your Python tests travel through time"
category = "dev"
optional = false
python-versions = ">=3.6"

[package.dependencies]
python-dateutil = ">=2.7"

[[package]]
name = "h11"
version = "0.12.0"
description = "A pure-Python, bring-your-own-I/O implementation of HTTP/1.1"
category = "main"
optional = false
python-versions = ">=3.6"

[[package]]
name = "httpcore"
version = "0.15.0"
description = "A minimal low-level HTTP client."
category = "main"
optional = false
python-versions = ">=3.7"

[package.dependencies]
anyio = ">=3.0.0,<4.0.0"
certifi = "*"
h11 = ">=0.11,<0.13"
sniffio = ">=1.0.0,<2.0.0"

[package.extras]
http2 = ["h2 (>=3,<5)"]
socks = ["socksio (>=1.0.0,<2.0.0)"]

[[package]]
name = "httpx"
version = "0.23.0"
description = "The next generation HTTP client."
category = "main"
optional = false
python-versions = ">=3.7"

[package.dependencies]
certifi = "*"
httpcore = ">=0.15.0,<0.16.0"
rfc3986 = {version = ">=1.3,<2", extras = ["idna2008"]}
sniffio = "*"

[package.extras]
brotli = ["brotlicffi", "brotli"]
cli = ["click (>=8.0.0,<9.0.0)", "rich (>=10,<13)", "pygments (>=2.0.0,<3.0.0)"]
http2 = ["h2 (>=3,<5)"]
socks = ["socksio (>=1.0.0,<2.0.0)"]

[[package]]
name = "idna"
version = "3.4"
description = "Internationalized Domain Names in Applications (IDNA)"
category = "main"
optional = false
python-versions = ">=3.5"

[[package]]
name = "imagesize"
version = "1.4.1"
description = "Getting image size from png/jpeg/jpeg2000/gif file"
category = "main"
optional = true
python-versions = ">=2.7, !=3.0.*, !=3.1.*, !=3.2.*, !=3.3.*"

[[package]]
name = "importlib-metadata"
version = "4.13.0"
description = "Read metadata from Python packages"
category = "main"
optional = false
python-versions = ">=3.7"

[package.dependencies]
typing-extensions = {version = ">=3.6.4", markers = "python_version < \"3.8\""}
zipp = ">=0.5"

[package.extras]
docs = ["sphinx (>=3.5)", "jaraco.packaging (>=9)", "rst.linker (>=1.9)", "furo", "jaraco.tidelift (>=1.4)"]
perf = ["ipython"]
testing = ["pytest (>=6)", "pytest-checkdocs (>=2.4)", "pytest-flake8", "flake8 (<5)", "pytest-cov", "pytest-enabler (>=1.3)", "packaging", "pyfakefs", "flufl.flake8", "pytest-perf (>=0.9.2)", "pytest-black (>=0.3.7)", "pytest-mypy (>=0.9.1)", "importlib-resources (>=1.3)"]

[[package]]
name = "importlib-resources"
version = "5.10.0"
description = "Read resources from Python packages"
category = "main"
optional = true
python-versions = ">=3.7"

[package.dependencies]
zipp = {version = ">=3.1.0", markers = "python_version < \"3.10\""}

[package.extras]
docs = ["sphinx (>=3.5)", "jaraco.packaging (>=9)", "rst.linker (>=1.9)", "furo", "jaraco.tidelift (>=1.4)"]
testing = ["pytest (>=6)", "pytest-checkdocs (>=2.4)", "pytest-flake8", "flake8 (<5)", "pytest-cov", "pytest-enabler (>=1.3)", "pytest-black (>=0.3.7)", "pytest-mypy (>=0.9.1)"]

[[package]]
name = "importlib-resources"
version = "5.9.0"
description = "Read resources from Python packages"
category = "main"
optional = true
python-versions = ">=3.7"

[package.dependencies]
zipp = {version = ">=3.1.0", markers = "python_version < \"3.10\""}

[package.extras]
docs = ["sphinx", "jaraco.packaging (>=9)", "rst.linker (>=1.9)", "jaraco.tidelift (>=1.4)"]
testing = ["pytest (>=6)", "pytest-checkdocs (>=2.4)", "pytest-flake8", "pytest-cov", "pytest-enabler (>=1.3)", "pytest-black (>=0.3.7)", "pytest-mypy (>=0.9.1)"]

[[package]]
name = "iniconfig"
version = "1.1.1"
description = "iniconfig: brain-dead simple config-ini parsing"
category = "dev"
optional = false
python-versions = "*"

[[package]]
name = "ipython"
version = "7.34.0"
description = "IPython: Productive Interactive Computing"
category = "main"
optional = true
python-versions = ">=3.7"

[package.dependencies]
appnope = {version = "*", markers = "sys_platform == \"darwin\""}
backcall = "*"
colorama = {version = "*", markers = "sys_platform == \"win32\""}
decorator = "*"
jedi = ">=0.16"
matplotlib-inline = "*"
pexpect = {version = ">4.3", markers = "sys_platform != \"win32\""}
pickleshare = "*"
prompt-toolkit = ">=2.0.0,<3.0.0 || >3.0.0,<3.0.1 || >3.0.1,<3.1.0"
pygments = "*"
traitlets = ">=4.2"

[package.extras]
all = ["Sphinx (>=1.3)", "ipykernel", "ipyparallel", "ipywidgets", "nbconvert", "nbformat", "nose (>=0.10.1)", "notebook", "numpy (>=1.17)", "pygments", "qtconsole", "requests", "testpath"]
doc = ["Sphinx (>=1.3)"]
kernel = ["ipykernel"]
nbconvert = ["nbconvert"]
nbformat = ["nbformat"]
notebook = ["notebook", "ipywidgets"]
parallel = ["ipyparallel"]
qtconsole = ["qtconsole"]
test = ["nose (>=0.10.1)", "requests", "testpath", "pygments", "nbformat", "ipykernel", "numpy (>=1.17)"]

[[package]]
name = "iso8601"
version = "1.1.0"
description = "Simple module to parse ISO 8601 dates"
category = "main"
optional = false
python-versions = ">=3.6.2,<4.0"

[[package]]
name = "jedi"
version = "0.18.1"
description = "An autocompletion tool for Python that can be used for text editors."
category = "main"
optional = true
python-versions = ">=3.6"

[package.dependencies]
parso = ">=0.8.0,<0.9.0"

[package.extras]
qa = ["flake8 (==3.8.3)", "mypy (==0.782)"]
testing = ["Django (<3.1)", "colorama", "docopt", "pytest (<7.0.0)"]

[[package]]
name = "jinja2"
version = "3.1.2"
description = "A very fast and expressive template engine."
category = "main"
optional = true
python-versions = ">=3.7"

[package.dependencies]
MarkupSafe = ">=2.0"

[package.extras]
i18n = ["Babel (>=2.7)"]

[[package]]
name = "jsonschema"
version = "4.16.0"
description = "An implementation of JSON Schema validation for Python"
category = "main"
optional = true
python-versions = ">=3.7"

[package.dependencies]
attrs = ">=17.4.0"
importlib-metadata = {version = "*", markers = "python_version < \"3.8\""}
importlib-resources = {version = ">=1.4.0", markers = "python_version < \"3.9\""}
pkgutil-resolve-name = {version = ">=1.3.10", markers = "python_version < \"3.9\""}
pyrsistent = ">=0.14.0,<0.17.0 || >0.17.0,<0.17.1 || >0.17.1,<0.17.2 || >0.17.2"
typing-extensions = {version = "*", markers = "python_version < \"3.8\""}

[package.extras]
format = ["fqdn", "idna", "isoduration", "jsonpointer (>1.13)", "rfc3339-validator", "rfc3987", "uri-template", "webcolors (>=1.11)"]
format-nongpl = ["fqdn", "idna", "isoduration", "jsonpointer (>1.13)", "rfc3339-validator", "rfc3986-validator (>0.1.0)", "uri-template", "webcolors (>=1.11)"]

[[package]]
name = "jupyter-client"
<<<<<<< HEAD
version = "7.4.2"
=======
version = "7.3.5"
>>>>>>> 36795638
description = "Jupyter protocol implementation and client libraries"
category = "main"
optional = true
python-versions = ">=3.7"

[package.dependencies]
entrypoints = "*"
jupyter-core = ">=4.9.2"
nest-asyncio = ">=1.5.4"
python-dateutil = ">=2.8.2"
pyzmq = ">=23.0"
tornado = ">=6.2"
traitlets = "*"

[package.extras]
doc = ["ipykernel", "myst-parser", "sphinx-rtd-theme", "sphinx (>=1.3.6)", "sphinxcontrib-github-alt"]
test = ["codecov", "coverage", "ipykernel (>=6.5)", "ipython", "mypy", "pre-commit", "pytest", "pytest-asyncio (>=0.18)", "pytest-cov", "pytest-timeout"]

[[package]]
name = "jupyter-core"
version = "4.11.1"
description = "Jupyter core package. A base package on which Jupyter projects rely."
category = "main"
optional = true
python-versions = ">=3.7"

[package.dependencies]
pywin32 = {version = ">=1.0", markers = "sys_platform == \"win32\" and platform_python_implementation != \"PyPy\""}
traitlets = "*"

[package.extras]
test = ["ipykernel", "pre-commit", "pytest", "pytest-cov", "pytest-timeout"]

[[package]]
name = "jupyterlab-pygments"
version = "0.2.2"
description = "Pygments theme using JupyterLab CSS variables"
category = "main"
optional = true
python-versions = ">=3.7"

[[package]]
name = "lark"
version = "0.11.3"
description = "a modern parsing library"
category = "main"
optional = false
python-versions = "*"

[package.extras]
atomic_cache = ["atomicwrites"]
nearley = ["js2py"]
regex = ["regex"]

[[package]]
name = "lxml"
version = "4.9.1"
description = "Powerful and Pythonic XML processing library combining libxml2/libxslt with the ElementTree API."
category = "main"
optional = true
python-versions = ">=2.7, !=3.0.*, !=3.1.*, !=3.2.*, !=3.3.*, != 3.4.*"

[package.extras]
cssselect = ["cssselect (>=0.7)"]
html5 = ["html5lib"]
htmlsoup = ["beautifulsoup4"]
source = ["Cython (>=0.29.7)"]

[[package]]
name = "markupsafe"
version = "2.1.1"
description = "Safely add untrusted strings to HTML/XML markup."
category = "main"
optional = true
python-versions = ">=3.7"

[[package]]
name = "matplotlib-inline"
version = "0.1.6"
description = "Inline Matplotlib backend for Jupyter"
category = "main"
optional = true
python-versions = ">=3.5"

[package.dependencies]
traitlets = "*"

[[package]]
name = "mccabe"
version = "0.6.1"
description = "McCabe checker, plugin for flake8"
category = "dev"
optional = false
python-versions = "*"

[[package]]
name = "mistune"
version = "2.0.4"
description = "A sane Markdown parser with useful plugins and renderers"
category = "main"
optional = true
python-versions = "*"

[[package]]
name = "msgpack"
version = "0.6.2"
description = "MessagePack (de)serializer."
category = "main"
optional = false
python-versions = "*"

[[package]]
name = "mypy"
version = "0.981"
description = "Optional static typing for Python"
category = "dev"
optional = false
python-versions = ">=3.7"

[package.dependencies]
mypy-extensions = ">=0.4.3"
tomli = {version = ">=1.1.0", markers = "python_version < \"3.11\""}
typed-ast = {version = ">=1.4.0,<2", markers = "python_version < \"3.8\""}
typing-extensions = ">=3.10"

[package.extras]
dmypy = ["psutil (>=4.0)"]
python2 = ["typed-ast (>=1.4.0,<2)"]
reports = ["lxml"]

[[package]]
name = "mypy-extensions"
version = "0.4.3"
description = "Experimental type system extensions for programs checked with the mypy typechecker."
category = "dev"
optional = false
python-versions = "*"

[[package]]
name = "nbclient"
<<<<<<< HEAD
version = "0.7.0"
=======
version = "0.6.8"
>>>>>>> 36795638
description = "A client library for executing notebooks. Formerly nbconvert's ExecutePreprocessor."
category = "main"
optional = true
python-versions = ">=3.7.0"

[package.dependencies]
jupyter-client = ">=6.1.5"
nbformat = ">=5.0"
nest-asyncio = "*"
traitlets = ">=5.2.2"

[package.extras]
<<<<<<< HEAD
test = ["xmltodict", "twine (>=1.11.0)", "testpath", "setuptools (>=60.0)", "pytest-cov (>=2.6.1)", "pytest-asyncio", "pytest (>=4.1)", "pre-commit", "pip (>=18.1)", "nbconvert", "mypy", "ipywidgets", "ipython", "ipykernel", "flake8", "check-manifest", "black"]
sphinx = ["sphinx-book-theme", "Sphinx (>=1.7)", "myst-parser", "moto", "mock", "autodoc-traits"]

[[package]]
name = "nbconvert"
version = "7.2.1"
=======
sphinx = ["autodoc-traits", "mock", "moto", "myst-parser", "Sphinx (>=1.7)", "sphinx-book-theme"]
test = ["black", "check-manifest", "flake8", "ipykernel", "ipython", "ipywidgets", "mypy", "nbconvert", "pip (>=18.1)", "pre-commit", "pytest (>=4.1)", "pytest-asyncio", "pytest-cov (>=2.6.1)", "setuptools (>=60.0)", "testpath", "twine (>=1.11.0)", "xmltodict"]

[[package]]
name = "nbconvert"
version = "7.0.0"
>>>>>>> 36795638
description = "Converting Jupyter Notebooks"
category = "main"
optional = true
python-versions = ">=3.7"

[package.dependencies]
beautifulsoup4 = "*"
bleach = "*"
defusedxml = "*"
importlib-metadata = {version = ">=3.6", markers = "python_version < \"3.10\""}
jinja2 = ">=3.0"
jupyter-core = ">=4.7"
jupyterlab-pygments = "*"
<<<<<<< HEAD
=======
lxml = "*"
>>>>>>> 36795638
markupsafe = ">=2.0"
mistune = ">=2.0.3,<3"
nbclient = ">=0.5.0"
nbformat = ">=5.1"
packaging = "*"
pandocfilters = ">=1.4.1"
pygments = ">=2.4.1"
tinycss2 = "*"
traitlets = ">=5.0"

[package.extras]
<<<<<<< HEAD
all = ["ipykernel", "ipython", "ipywidgets (>=7)", "myst-parser", "nbsphinx (>=0.2.12)", "pre-commit", "pyppeteer (>=1,<1.1)", "pyqtwebengine (>=5.15)", "pytest", "pytest-cov", "pytest-dependency", "sphinx-rtd-theme", "sphinx (==5.0.2)", "tornado (>=6.1)"]
docs = ["ipython", "myst-parser", "nbsphinx (>=0.2.12)", "sphinx-rtd-theme", "sphinx (==5.0.2)"]
=======
all = ["ipykernel", "ipython", "ipywidgets (>=7)", "nbsphinx (>=0.2.12)", "pre-commit", "pyppeteer (>=1,<1.1)", "pyqtwebengine (>=5.15)", "pytest", "pytest-cov", "pytest-dependency", "sphinx-rtd-theme", "sphinx (==5.0.2)", "tornado (>=6.1)"]
docs = ["ipython", "nbsphinx (>=0.2.12)", "sphinx-rtd-theme", "sphinx (==5.0.2)"]
>>>>>>> 36795638
qtpdf = ["pyqtwebengine (>=5.15)"]
qtpng = ["pyqtwebengine (>=5.15)"]
serve = ["tornado (>=6.1)"]
test = ["ipykernel", "ipywidgets (>=7)", "pre-commit", "pyppeteer (>=1,<1.1)", "pytest", "pytest-cov", "pytest-dependency"]
webpdf = ["pyppeteer (>=1,<1.1)"]

[[package]]
name = "nbformat"
<<<<<<< HEAD
version = "5.7.0"
=======
version = "5.6.1"
>>>>>>> 36795638
description = "The Jupyter Notebook format"
category = "main"
optional = true
python-versions = ">=3.7"

[package.dependencies]
fastjsonschema = "*"
importlib-metadata = {version = ">=3.6", markers = "python_version < \"3.8\""}
jsonschema = ">=2.6"
jupyter-core = "*"
traitlets = ">=5.1"

[package.extras]
test = ["check-manifest", "pep440", "pre-commit", "pytest", "testpath"]

[[package]]
name = "nbsphinx"
version = "0.8.9"
description = "Jupyter Notebook Tools for Sphinx"
category = "main"
optional = true
python-versions = ">=3.6"

[package.dependencies]
docutils = "*"
jinja2 = "*"
nbconvert = "!=5.4"
nbformat = "*"
sphinx = ">=1.8"
traitlets = ">=5"

[[package]]
name = "nest-asyncio"
<<<<<<< HEAD
version = "1.5.6"
=======
version = "1.5.5"
>>>>>>> 36795638
description = "Patch asyncio to allow nested event loops"
category = "main"
optional = true
python-versions = ">=3.5"

[[package]]
name = "networkx"
version = "2.6.3"
description = "Python package for creating and manipulating graphs and networks"
category = "main"
optional = false
python-versions = ">=3.7"

[package.extras]
default = ["numpy (>=1.19)", "scipy (>=1.5,!=1.6.1)", "matplotlib (>=3.3)", "pandas (>=1.1)"]
developer = ["black (==21.5b1)", "pre-commit (>=2.12)"]
doc = ["sphinx (>=4.0,<5.0)", "pydata-sphinx-theme (>=0.6,<1.0)", "sphinx-gallery (>=0.9,<1.0)", "numpydoc (>=1.1)", "pillow (>=8.2)", "nb2plots (>=0.6)", "texext (>=0.6.6)"]
extra = ["lxml (>=4.5)", "pygraphviz (>=1.7)", "pydot (>=1.4.1)"]
test = ["pytest (>=6.2)", "pytest-cov (>=2.12)", "codecov (>=2.1)"]

[[package]]
name = "numpy"
version = "1.21.1"
description = "NumPy is the fundamental package for array computing with Python."
category = "main"
optional = false
python-versions = ">=3.7"

[[package]]
name = "packaging"
version = "21.3"
description = "Core utilities for Python packages"
category = "main"
optional = false
python-versions = ">=3.6"

[package.dependencies]
pyparsing = ">=2.0.2,<3.0.5 || >3.0.5"

[[package]]
name = "pandocfilters"
version = "1.5.0"
description = "Utilities for writing pandoc filters in python"
category = "main"
optional = true
python-versions = ">=2.7, !=3.0.*, !=3.1.*, !=3.2.*, !=3.3.*"

[[package]]
name = "parso"
version = "0.8.3"
description = "A Python Parser"
category = "main"
optional = true
python-versions = ">=3.6"

[package.extras]
qa = ["flake8 (==3.8.3)", "mypy (==0.782)"]
testing = ["docopt", "pytest (<6.0.0)"]

[[package]]
name = "pathspec"
version = "0.10.1"
description = "Utility library for gitignore style pattern matching of file paths."
category = "dev"
optional = false
python-versions = ">=3.7"

[[package]]
name = "pexpect"
version = "4.8.0"
description = "Pexpect allows easy control of interactive console applications."
category = "main"
optional = true
python-versions = "*"

[package.dependencies]
ptyprocess = ">=0.5"

[[package]]
name = "pickleshare"
version = "0.7.5"
description = "Tiny 'shelve'-like database with concurrency support"
category = "main"
optional = true
python-versions = "*"

[[package]]
name = "pkgutil-resolve-name"
version = "1.3.10"
description = "Resolve a name to an object."
category = "main"
optional = true
python-versions = ">=3.6"

[[package]]
<<<<<<< HEAD
=======
name = "platformdirs"
version = "2.5.2"
description = "A small Python module for determining appropriate platform-specific dirs, e.g. a \"user data dir\"."
category = "dev"
optional = false
python-versions = ">=3.7"

[package.extras]
docs = ["furo (>=2021.7.5b38)", "proselint (>=0.10.2)", "sphinx-autodoc-typehints (>=1.12)", "sphinx (>=4)"]
test = ["appdirs (==1.4.4)", "pytest-cov (>=2.7)", "pytest-mock (>=3.6)", "pytest (>=6)"]

[[package]]
>>>>>>> 36795638
name = "pluggy"
version = "1.0.0"
description = "plugin and hook calling mechanisms for python"
category = "dev"
optional = false
python-versions = ">=3.6"

[package.dependencies]
importlib-metadata = {version = ">=0.12", markers = "python_version < \"3.8\""}

[package.extras]
dev = ["pre-commit", "tox"]
testing = ["pytest", "pytest-benchmark"]

[[package]]
name = "prompt-toolkit"
version = "3.0.31"
description = "Library for building powerful interactive command lines in Python"
category = "main"
optional = true
python-versions = ">=3.6.2"

[package.dependencies]
wcwidth = "*"

[[package]]
name = "ptyprocess"
version = "0.7.0"
description = "Run a subprocess in a pseudo terminal"
category = "main"
optional = true
python-versions = "*"

[[package]]
name = "py"
version = "1.11.0"
description = "library with cross-python path, ini-parsing, io, code, log facilities"
category = "main"
optional = false
python-versions = ">=2.7, !=3.0.*, !=3.1.*, !=3.2.*, !=3.3.*, !=3.4.*"

[[package]]
name = "pycodestyle"
version = "2.7.0"
description = "Python style guide checker"
category = "dev"
optional = false
python-versions = ">=2.7, !=3.0.*, !=3.1.*, !=3.2.*, !=3.3.*"

[[package]]
name = "pycparser"
version = "2.21"
description = "C parser in Python"
category = "main"
optional = false
python-versions = ">=2.7, !=3.0.*, !=3.1.*, !=3.2.*, !=3.3.*"

[[package]]
name = "pydantic"
version = "1.10.2"
description = "Data validation and settings management using python type hints"
category = "main"
optional = false
python-versions = ">=3.7"

[package.dependencies]
typing-extensions = ">=4.1.0"

[package.extras]
dotenv = ["python-dotenv (>=0.10.4)"]
email = ["email-validator (>=1.0.3)"]

[[package]]
name = "pyflakes"
version = "2.3.1"
description = "passive checker of Python programs"
category = "dev"
optional = false
python-versions = ">=2.7, !=3.0.*, !=3.1.*, !=3.2.*, !=3.3.*"

[[package]]
name = "pygments"
version = "2.13.0"
description = "Pygments is a syntax highlighting package written in Python."
category = "main"
optional = true
python-versions = ">=3.6"

[package.extras]
plugins = ["importlib-metadata"]

[[package]]
name = "pyjwt"
version = "2.5.0"
description = "JSON Web Token implementation in Python"
category = "main"
optional = false
python-versions = ">=3.7"

[package.extras]
crypto = ["cryptography (>=3.3.1)", "types-cryptography (>=3.3.21)"]
dev = ["sphinx (>=4.5.0,<5.0.0)", "sphinx-rtd-theme", "zope.interface", "cryptography (>=3.3.1)", "types-cryptography (>=3.3.21)", "pytest (>=6.0.0,<7.0.0)", "coverage[toml] (==5.0.4)", "pre-commit"]
docs = ["sphinx (>=4.5.0,<5.0.0)", "sphinx-rtd-theme", "zope.interface"]
tests = ["pytest (>=6.0.0,<7.0.0)", "coverage[toml] (==5.0.4)"]

[[package]]
name = "pyparsing"
version = "3.0.9"
description = "pyparsing module - Classes and methods to define and execute parsing grammars"
category = "main"
optional = false
python-versions = ">=3.6.8"

[package.extras]
diagrams = ["railroad-diagrams", "jinja2"]

[[package]]
name = "pyrsistent"
version = "0.18.1"
description = "Persistent/Functional/Immutable data structures"
category = "main"
optional = true
python-versions = ">=3.7"

[[package]]
name = "pytest"
version = "6.2.5"
description = "pytest: simple powerful testing with Python"
category = "dev"
optional = false
python-versions = ">=3.6"

[package.dependencies]
atomicwrites = {version = ">=1.0", markers = "sys_platform == \"win32\""}
attrs = ">=19.2.0"
colorama = {version = "*", markers = "sys_platform == \"win32\""}
importlib-metadata = {version = ">=0.12", markers = "python_version < \"3.8\""}
iniconfig = "*"
packaging = "*"
pluggy = ">=0.12,<2.0"
py = ">=1.8.2"
toml = "*"

[package.extras]
testing = ["argcomplete", "hypothesis (>=3.56)", "mock", "nose", "requests", "xmlschema"]

[[package]]
name = "pytest-cov"
version = "2.12.1"
description = "Pytest plugin for measuring coverage."
category = "dev"
optional = false
python-versions = ">=2.7, !=3.0.*, !=3.1.*, !=3.2.*, !=3.3.*, !=3.4.*"

[package.dependencies]
coverage = ">=5.2.1"
pytest = ">=4.6"
toml = "*"

[package.extras]
testing = ["fields", "hunter", "process-tests", "six", "pytest-xdist", "virtualenv"]

[[package]]
name = "pytest-forked"
version = "1.4.0"
description = "run tests in isolated forked subprocesses"
category = "dev"
optional = false
python-versions = ">=3.6"

[package.dependencies]
py = "*"
pytest = ">=3.10"

[[package]]
name = "pytest-freezegun"
version = "0.4.2"
description = "Wrap tests with fixtures in freeze_time"
category = "dev"
optional = false
python-versions = "*"

[package.dependencies]
freezegun = ">0.3"
pytest = ">=3.0.0"

[[package]]
name = "pytest-mock"
<<<<<<< HEAD
version = "3.10.0"
=======
version = "3.9.0"
>>>>>>> 36795638
description = "Thin-wrapper around the mock package for easier use with pytest"
category = "dev"
optional = false
python-versions = ">=3.7"

[package.dependencies]
pytest = ">=5.0"

[package.extras]
dev = ["pre-commit", "tox", "pytest-asyncio"]

[[package]]
name = "pytest-rerunfailures"
version = "9.1.1"
description = "pytest plugin to re-run tests to eliminate flaky failures"
category = "dev"
optional = false
python-versions = ">=3.5"

[package.dependencies]
pytest = ">=5.0"

[[package]]
name = "pytest-timeout"
version = "1.4.2"
description = "py.test plugin to abort hanging tests"
category = "dev"
optional = false
python-versions = "*"

[package.dependencies]
pytest = ">=3.6.0"

[[package]]
name = "pytest-xdist"
version = "2.5.0"
description = "pytest xdist plugin for distributed testing and loop-on-failing modes"
category = "dev"
optional = false
python-versions = ">=3.6"

[package.dependencies]
execnet = ">=1.1"
pytest = ">=6.2.0"
pytest-forked = "*"

[package.extras]
psutil = ["psutil (>=3.0)"]
setproctitle = ["setproctitle"]
testing = ["filelock"]

[[package]]
name = "python-dateutil"
version = "2.8.2"
description = "Extensions to the standard Python datetime module"
category = "main"
optional = false
python-versions = "!=3.0.*,!=3.1.*,!=3.2.*,>=2.7"

[package.dependencies]
six = ">=1.5"

[[package]]
name = "python-rapidjson"
version = "1.8"
description = "Python wrapper around rapidjson"
category = "main"
optional = false
python-versions = ">=3.6"

[[package]]
name = "pytz"
<<<<<<< HEAD
version = "2022.4"
=======
version = "2022.2.1"
>>>>>>> 36795638
description = "World timezone definitions, modern and historical"
category = "main"
optional = true
python-versions = "*"

[[package]]
name = "pywin32"
version = "304"
description = "Python for Window Extensions"
category = "main"
optional = true
python-versions = "*"

[[package]]
name = "pyzmq"
version = "24.0.1"
description = "Python bindings for 0MQ"
category = "main"
optional = false
python-versions = ">=3.6"

[package.dependencies]
cffi = {version = "*", markers = "implementation_name == \"pypy\""}
py = {version = "*", markers = "implementation_name == \"pypy\""}

[[package]]
name = "qcs-api-client"
version = "0.21.2"
description = "A client library for accessing the Rigetti QCS API"
category = "main"
optional = false
python-versions = ">=3.7,<4.0"

[package.dependencies]
attrs = ">=20.1.0,<21.0.0"
httpx = ">=0.23.0,<0.24.0"
iso8601 = ">=1.0.2,<2.0.0"
pydantic = ">=1.7.2,<2.0.0"
PyJWT = ">=2.4.0,<3.0.0"
python-dateutil = ">=2.8.1,<3.0.0"
retrying = ">=1.3.3,<2.0.0"
rfc3339 = ">=6.2,<7.0"
toml = ">=0.10.2,<0.11.0"

[[package]]
name = "qcs-sdk-python"
version = "0.3.0rc6"
description = "Python interface for the QCS Rust SDK"
category = "main"
optional = false
python-versions = "^3.7"

[[package]]
name = "recommonmark"
version = "0.7.1"
description = "A docutils-compatibility bridge to CommonMark, enabling you to write CommonMark inside of Docutils & Sphinx projects."
category = "main"
optional = true
python-versions = "*"

[package.dependencies]
commonmark = ">=0.8.1"
docutils = ">=0.11"
sphinx = ">=1.3.1"

[[package]]
<<<<<<< HEAD
name = "regex"
version = "2022.9.13"
description = "Alternative regular expression module, to replace re."
category = "dev"
optional = false
python-versions = ">=3.6"

[[package]]
=======
>>>>>>> 36795638
name = "requests"
version = "2.28.1"
description = "Python HTTP for Humans."
category = "main"
optional = true
python-versions = ">=3.7, <4"

[package.dependencies]
certifi = ">=2017.4.17"
charset-normalizer = ">=2,<3"
idna = ">=2.5,<4"
urllib3 = ">=1.21.1,<1.27"

[package.extras]
<<<<<<< HEAD
socks = ["PySocks (>=1.5.6,!=1.5.7)"]
use_chardet_on_py3 = ["chardet (>=3.0.2,<6)"]
=======
use_chardet_on_py3 = ["chardet (>=3.0.2,<6)"]
socks = ["PySocks (>=1.5.6,!=1.5.7)"]
>>>>>>> 36795638

[[package]]
name = "respx"
version = "0.20.0"
description = "A utility for mocking out the Python HTTPX and HTTP Core libraries."
category = "dev"
optional = false
python-versions = ">=3.6"

[package.dependencies]
httpx = ">=0.21.0"

[[package]]
name = "retry"
version = "0.9.2"
description = "Easy to use retry decorator."
category = "main"
optional = false
python-versions = "*"

[package.dependencies]
decorator = ">=3.4.2"
py = ">=1.4.26,<2.0.0"

[[package]]
name = "retrying"
version = "1.3.3"
description = "Retrying"
category = "main"
optional = false
python-versions = "*"

[package.dependencies]
six = ">=1.7.0"

[[package]]
name = "rfc3339"
version = "6.2"
description = "Format dates according to the RFC 3339."
category = "main"
optional = false
python-versions = "*"

[[package]]
name = "rfc3986"
version = "1.5.0"
description = "Validating URI References per RFC 3986"
category = "main"
optional = false
python-versions = "*"

[package.dependencies]
idna = {version = "*", optional = true, markers = "extra == \"idna2008\""}

[package.extras]
idna2008 = ["idna"]

[[package]]
name = "rpcq"
version = "3.10.0"
description = "The RPC framework and message specification for Rigetti QCS."
category = "main"
optional = false
python-versions = ">=3.6"

[package.dependencies]
msgpack = ">=0.6,<1.0"
python-rapidjson = "*"
pyzmq = ">=17"
"ruamel.yaml" = "*"

[[package]]
name = "ruamel.yaml"
version = "0.17.21"
description = "ruamel.yaml is a YAML parser/emitter that supports roundtrip preservation of comments, seq/map flow style, and map key order"
category = "main"
optional = false
python-versions = ">=3"

[package.dependencies]
"ruamel.yaml.clib" = {version = ">=0.2.6", markers = "platform_python_implementation == \"CPython\" and python_version < \"3.11\""}

[package.extras]
docs = ["ryd"]
jinja2 = ["ruamel.yaml.jinja2 (>=0.2)"]

[[package]]
name = "ruamel.yaml.clib"
version = "0.2.6"
description = "C version of reader, parser and emitter for ruamel.yaml derived from libyaml"
category = "main"
optional = false
python-versions = ">=3.5"

[[package]]
name = "scipy"
version = "1.6.1"
description = "SciPy: Scientific Library for Python"
category = "main"
optional = false
python-versions = ">=3.7"

[package.dependencies]
numpy = ">=1.16.5"

[[package]]
name = "six"
version = "1.16.0"
description = "Python 2 and 3 compatibility utilities"
category = "main"
optional = false
python-versions = ">=2.7, !=3.0.*, !=3.1.*, !=3.2.*"

[[package]]
name = "sniffio"
version = "1.3.0"
description = "Sniff out which async library your code is running under"
category = "main"
optional = false
python-versions = ">=3.7"

[[package]]
name = "snowballstemmer"
version = "2.2.0"
description = "This package provides 29 stemmers for 28 languages generated from Snowball algorithms."
category = "main"
optional = true
python-versions = "*"

[[package]]
name = "soupsieve"
version = "2.3.2.post1"
description = "A modern CSS selector implementation for Beautiful Soup."
category = "main"
optional = true
python-versions = ">=3.6"

[[package]]
name = "sphinx"
version = "4.5.0"
description = "Python documentation generator"
category = "main"
optional = true
python-versions = ">=3.6"

[package.dependencies]
alabaster = ">=0.7,<0.8"
babel = ">=1.3"
colorama = {version = ">=0.3.5", markers = "sys_platform == \"win32\""}
docutils = ">=0.14,<0.18"
imagesize = "*"
importlib-metadata = {version = ">=4.4", markers = "python_version < \"3.10\""}
Jinja2 = ">=2.3"
packaging = "*"
Pygments = ">=2.0"
requests = ">=2.5.0"
snowballstemmer = ">=1.1"
sphinxcontrib-applehelp = "*"
sphinxcontrib-devhelp = "*"
sphinxcontrib-htmlhelp = ">=2.0.0"
sphinxcontrib-jsmath = "*"
sphinxcontrib-qthelp = "*"
sphinxcontrib-serializinghtml = ">=1.1.5"

[package.extras]
docs = ["sphinxcontrib-websupport"]
lint = ["flake8 (>=3.5.0)", "isort", "mypy (>=0.931)", "docutils-stubs", "types-typed-ast", "types-requests"]
test = ["pytest", "pytest-cov", "html5lib", "cython", "typed-ast"]

[[package]]
name = "sphinx-rtd-theme"
version = "0.5.2"
description = "Read the Docs theme for Sphinx"
category = "main"
optional = true
python-versions = "*"

[package.dependencies]
docutils = "<0.17"
sphinx = "*"

[package.extras]
dev = ["bump2version", "sphinxcontrib-httpdomain", "transifex-client"]

[[package]]
name = "sphinxcontrib-applehelp"
version = "1.0.2"
description = "sphinxcontrib-applehelp is a sphinx extension which outputs Apple help books"
category = "main"
optional = true
python-versions = ">=3.5"

[package.extras]
test = ["pytest"]
lint = ["docutils-stubs", "mypy", "flake8"]

[[package]]
name = "sphinxcontrib-devhelp"
version = "1.0.2"
description = "sphinxcontrib-devhelp is a sphinx extension which outputs Devhelp document."
category = "main"
optional = true
python-versions = ">=3.5"

[package.extras]
test = ["pytest"]
lint = ["docutils-stubs", "mypy", "flake8"]

[[package]]
name = "sphinxcontrib-htmlhelp"
version = "2.0.0"
description = "sphinxcontrib-htmlhelp is a sphinx extension which renders HTML help files"
category = "main"
optional = true
python-versions = ">=3.6"

[package.extras]
test = ["html5lib", "pytest"]
lint = ["docutils-stubs", "mypy", "flake8"]

[[package]]
name = "sphinxcontrib-jsmath"
version = "1.0.1"
description = "A sphinx extension which renders display math in HTML via JavaScript"
category = "main"
optional = true
python-versions = ">=3.5"

[package.extras]
test = ["mypy", "flake8", "pytest"]

[[package]]
name = "sphinxcontrib-qthelp"
version = "1.0.3"
description = "sphinxcontrib-qthelp is a sphinx extension which outputs QtHelp document."
category = "main"
optional = true
python-versions = ">=3.5"

[package.extras]
test = ["pytest"]
lint = ["docutils-stubs", "mypy", "flake8"]

[[package]]
name = "sphinxcontrib-serializinghtml"
version = "1.1.5"
description = "sphinxcontrib-serializinghtml is a sphinx extension which outputs \"serialized\" HTML files (json and pickle)."
category = "main"
optional = true
python-versions = ">=3.5"

[package.extras]
lint = ["flake8", "mypy", "docutils-stubs"]
test = ["pytest"]

[[package]]
name = "tinycss2"
version = "1.1.1"
description = "A tiny CSS parser"
category = "main"
optional = true
python-versions = ">=3.6"

[package.dependencies]
webencodings = ">=0.4"

[package.extras]
test = ["coverage", "pytest-isort", "pytest-flake8", "pytest-cov", "pytest"]
doc = ["sphinx-rtd-theme", "sphinx"]

[[package]]
name = "toml"
version = "0.10.2"
description = "Python Library for Tom's Obvious, Minimal Language"
category = "main"
optional = false
python-versions = ">=2.6, !=3.0.*, !=3.1.*, !=3.2.*"

[[package]]
name = "tomli"
version = "2.0.1"
description = "A lil' TOML parser"
category = "dev"
optional = false
python-versions = ">=3.7"

[[package]]
name = "tornado"
version = "6.2"
description = "Tornado is a Python web framework and asynchronous networking library, originally developed at FriendFeed."
category = "main"
optional = true
python-versions = ">= 3.7"

[[package]]
name = "traitlets"
version = "5.4.0"
description = ""
category = "main"
optional = true
python-versions = ">=3.7"

[package.extras]
test = ["pre-commit", "pytest"]

[[package]]
name = "typed-ast"
version = "1.5.4"
description = "a fork of Python 2 and 3 ast modules with type comment support"
category = "dev"
optional = false
python-versions = ">=3.6"

[[package]]
name = "types-python-dateutil"
version = "2.8.19"
description = "Typing stubs for python-dateutil"
category = "main"
optional = false
python-versions = "*"

[[package]]
<<<<<<< HEAD
name = "typing-extensions"
version = "4.4.0"
description = "Backported and Experimental Type Hints for Python 3.7+"
=======
name = "types-retry"
version = "0.9.9"
description = "Typing stubs for retry"
>>>>>>> 36795638
category = "main"
optional = false
python-versions = ">=3.7"

[[package]]
name = "typing-extensions"
version = "4.3.0"
description = "Backported and Experimental Type Hints for Python 3.7+"
category = "main"
optional = false
python-versions = ">=3.7"

[[package]]
name = "urllib3"
version = "1.26.12"
description = "HTTP library with thread-safe connection pooling, file post, and more."
category = "main"
optional = true
python-versions = ">=2.7, !=3.0.*, !=3.1.*, !=3.2.*, !=3.3.*, !=3.4.*, !=3.5.*, <4"

[package.extras]
brotli = ["brotlicffi (>=0.8.0)", "brotli (>=1.0.9)", "brotlipy (>=0.6.0)"]
secure = ["pyOpenSSL (>=0.14)", "cryptography (>=1.3.4)", "idna (>=2.0.0)", "certifi", "urllib3-secure-extra", "ipaddress"]
socks = ["PySocks (>=1.5.6,!=1.5.7,<2.0)"]

[[package]]
name = "wcwidth"
version = "0.2.5"
description = "Measures the displayed width of unicode strings in a terminal"
category = "main"
optional = true
python-versions = "*"

[[package]]
name = "webencodings"
version = "0.5.1"
description = "Character encoding aliases for legacy web content"
category = "main"
optional = true
python-versions = "*"

[[package]]
name = "zipp"
<<<<<<< HEAD
version = "3.9.0"
=======
version = "3.8.1"
>>>>>>> 36795638
description = "Backport of pathlib-compatible object wrapper for zip files"
category = "main"
optional = false
python-versions = ">=3.7"

[package.extras]
<<<<<<< HEAD
docs = ["sphinx (>=3.5)", "jaraco.packaging (>=9)", "rst.linker (>=1.9)", "furo", "jaraco.tidelift (>=1.4)"]
testing = ["pytest (>=6)", "pytest-checkdocs (>=2.4)", "pytest-flake8", "flake8 (<5)", "pytest-cov", "pytest-enabler (>=1.3)", "jaraco.itertools", "func-timeout", "jaraco.functools", "more-itertools", "pytest-black (>=0.3.7)", "pytest-mypy (>=0.9.1)"]
=======
docs = ["sphinx", "jaraco.packaging (>=9)", "rst.linker (>=1.9)", "jaraco.tidelift (>=1.4)"]
testing = ["pytest (>=6)", "pytest-checkdocs (>=2.4)", "pytest-flake8", "pytest-cov", "pytest-enabler (>=1.3)", "jaraco.itertools", "func-timeout", "pytest-black (>=0.3.7)", "pytest-mypy (>=0.9.1)"]
>>>>>>> 36795638

[extras]
docs = ["Sphinx", "sphinx-rtd-theme", "nbsphinx", "recommonmark"]
latex = ["ipython"]

[metadata]
lock-version = "1.1"
python-versions = "^3.7"
<<<<<<< HEAD
content-hash = "b4d5c5f7e5fb342d450a33c50c21465956a18b34c87463b9f4eee6ce602e603f"

[metadata.files]
alabaster = [
    {file = "alabaster-0.7.12-py2.py3-none-any.whl", hash = "sha256:446438bdcca0e05bd45ea2de1668c1d9b032e1a9154c2c259092d77031ddd359"},
    {file = "alabaster-0.7.12.tar.gz", hash = "sha256:a661d72d58e6ea8a57f7a86e37d86716863ee5e92788398526d58b26a4e4dc02"},
]
anyio = [
    {file = "anyio-3.6.1-py3-none-any.whl", hash = "sha256:cb29b9c70620506a9a8f87a309591713446953302d7d995344d0d7c6c0c9a7be"},
    {file = "anyio-3.6.1.tar.gz", hash = "sha256:413adf95f93886e442aea925f3ee43baa5a765a64a0f52c6081894f9992fdd0b"},
]
appdirs = [
    {file = "appdirs-1.4.4-py2.py3-none-any.whl", hash = "sha256:a841dacd6b99318a741b166adb07e19ee71a274450e68237b4650ca1055ab128"},
    {file = "appdirs-1.4.4.tar.gz", hash = "sha256:7d5d0167b2b1ba821647616af46a749d1c653740dd0d2415100fe26e27afdf41"},
]
=======
content-hash = "5e6669b8a53f21c9cab997d770c6196d1baaf5cba8a5ca089e8d24f7d39a9353"

[metadata.files]
alabaster = []
anyio = []
>>>>>>> 36795638
appnope = []
atomicwrites = []
attrs = [
    {file = "attrs-20.3.0-py2.py3-none-any.whl", hash = "sha256:31b2eced602aa8423c2aea9c76a724617ed67cf9513173fd3a4f03e3a929c7e6"},
    {file = "attrs-20.3.0.tar.gz", hash = "sha256:832aa3cde19744e49938b91fea06d69ecb9e649c93ba974535d08ad92164f700"},
]
babel = []
backcall = []
beautifulsoup4 = []
<<<<<<< HEAD
black = [
    {file = "black-20.8b1.tar.gz", hash = "sha256:1c02557aa099101b9d21496f8a914e9ed2222ef70336404eeeac8edba836fbea"},
]
=======
black = []
>>>>>>> 36795638
bleach = []
certifi = []
cffi = []
charset-normalizer = []
click = [
    {file = "click-8.1.3-py3-none-any.whl", hash = "sha256:bb4d8133cb15a609f44e8213d9b391b0809795062913b383c62be0ee95b1db48"},
    {file = "click-8.1.3.tar.gz", hash = "sha256:7682dc8afb30297001674575ea00d1814d808d6a36af415a82bd481d37ba7b8e"},
]
colorama = []
commonmark = []
coverage = []
decorator = [
    {file = "decorator-5.1.1-py3-none-any.whl", hash = "sha256:b8c3f85900b9dc423225913c5aace94729fe1fa9763b38939a95226f02d37186"},
    {file = "decorator-5.1.1.tar.gz", hash = "sha256:637996211036b6385ef91435e4fae22989472f9d571faba8927ba8253acbc330"},
]
defusedxml = []
<<<<<<< HEAD
docutils = [
    {file = "docutils-0.16-py2.py3-none-any.whl", hash = "sha256:0c5b78adfbf7762415433f5515cd5c9e762339e23369dbe8000d84a4bf4ab3af"},
    {file = "docutils-0.16.tar.gz", hash = "sha256:c2de3a60e9e7d07be26b7f2b00ca0309c207e06c100f9cc2a94931fc75a478fc"},
]
entrypoints = []
execnet = []
=======
docutils = []
entrypoints = []
execnet = [
    {file = "execnet-1.9.0-py2.py3-none-any.whl", hash = "sha256:a295f7cc774947aac58dde7fdc85f4aa00c42adf5d8f5468fc630c1acf30a142"},
    {file = "execnet-1.9.0.tar.gz", hash = "sha256:8f694f3ba9cc92cab508b152dcfe322153975c29bda272e2fd7f3f00f36e47c5"},
]
>>>>>>> 36795638
fastjsonschema = []
flake8 = [
    {file = "flake8-3.9.2-py2.py3-none-any.whl", hash = "sha256:bf8fd333346d844f616e8d47905ef3a3384edae6b4e9beb0c5101e25e3110907"},
    {file = "flake8-3.9.2.tar.gz", hash = "sha256:07528381786f2a6237b061f6e96610a4167b226cb926e2aa2b6b1d78057c576b"},
]
freezegun = []
h11 = [
    {file = "h11-0.12.0-py3-none-any.whl", hash = "sha256:36a3cb8c0a032f56e2da7084577878a035d3b61d104230d4bd49c0c6b555a9c6"},
    {file = "h11-0.12.0.tar.gz", hash = "sha256:47222cb6067e4a307d535814917cd98fd0a57b6788ce715755fa2b6c28b56042"},
]
<<<<<<< HEAD
httpcore = [
    {file = "httpcore-0.15.0-py3-none-any.whl", hash = "sha256:1105b8b73c025f23ff7c36468e4432226cbb959176eab66864b8e31c4ee27fa6"},
    {file = "httpcore-0.15.0.tar.gz", hash = "sha256:18b68ab86a3ccf3e7dc0f43598eaddcf472b602aba29f9aa6ab85fe2ada3980b"},
]
httpx = [
    {file = "httpx-0.23.0-py3-none-any.whl", hash = "sha256:42974f577483e1e932c3cdc3cd2303e883cbfba17fe228b0f63589764d7b9c4b"},
    {file = "httpx-0.23.0.tar.gz", hash = "sha256:f28eac771ec9eb4866d3fb4ab65abd42d38c424739e80c08d8d20570de60b0ef"},
]
=======
httpcore = []
httpx = []
>>>>>>> 36795638
idna = []
imagesize = []
importlib-metadata = []
importlib-resources = []
iniconfig = [
    {file = "iniconfig-1.1.1-py2.py3-none-any.whl", hash = "sha256:011e24c64b7f47f6ebd835bb12a743f2fbe9a26d4cecaa7f53bc4f35ee9da8b3"},
    {file = "iniconfig-1.1.1.tar.gz", hash = "sha256:bc3af051d7d14b2ee5ef9969666def0cd1a000e121eaea580d4a313df4b37f32"},
]
ipython = []
iso8601 = []
jedi = []
jinja2 = [
    {file = "Jinja2-3.1.2-py3-none-any.whl", hash = "sha256:6088930bfe239f0e6710546ab9c19c9ef35e29792895fed6e6e31a023a182a61"},
    {file = "Jinja2-3.1.2.tar.gz", hash = "sha256:31351a702a408a9e7595a8fc6150fc3f43bb6bf7e319770cbc0db9df9437e852"},
]
jsonschema = []
jupyter-client = []
jupyter-core = []
jupyterlab-pygments = []
lark = [
    {file = "lark-0.11.3.tar.gz", hash = "sha256:3100d9749b5a85735ec428b83100876a5da664804579e729c23a36341f961e7e"},
]
lxml = []
markupsafe = [
    {file = "MarkupSafe-2.1.1-cp310-cp310-macosx_10_9_universal2.whl", hash = "sha256:86b1f75c4e7c2ac2ccdaec2b9022845dbb81880ca318bb7a0a01fbf7813e3812"},
    {file = "MarkupSafe-2.1.1-cp310-cp310-macosx_10_9_x86_64.whl", hash = "sha256:f121a1420d4e173a5d96e47e9a0c0dcff965afdf1626d28de1460815f7c4ee7a"},
    {file = "MarkupSafe-2.1.1-cp310-cp310-manylinux_2_17_aarch64.manylinux2014_aarch64.whl", hash = "sha256:a49907dd8420c5685cfa064a1335b6754b74541bbb3706c259c02ed65b644b3e"},
    {file = "MarkupSafe-2.1.1-cp310-cp310-manylinux_2_17_x86_64.manylinux2014_x86_64.whl", hash = "sha256:10c1bfff05d95783da83491be968e8fe789263689c02724e0c691933c52994f5"},
    {file = "MarkupSafe-2.1.1-cp310-cp310-manylinux_2_5_i686.manylinux1_i686.manylinux_2_17_i686.manylinux2014_i686.whl", hash = "sha256:b7bd98b796e2b6553da7225aeb61f447f80a1ca64f41d83612e6139ca5213aa4"},
    {file = "MarkupSafe-2.1.1-cp310-cp310-musllinux_1_1_aarch64.whl", hash = "sha256:b09bf97215625a311f669476f44b8b318b075847b49316d3e28c08e41a7a573f"},
    {file = "MarkupSafe-2.1.1-cp310-cp310-musllinux_1_1_i686.whl", hash = "sha256:694deca8d702d5db21ec83983ce0bb4b26a578e71fbdbd4fdcd387daa90e4d5e"},
    {file = "MarkupSafe-2.1.1-cp310-cp310-musllinux_1_1_x86_64.whl", hash = "sha256:efc1913fd2ca4f334418481c7e595c00aad186563bbc1ec76067848c7ca0a933"},
    {file = "MarkupSafe-2.1.1-cp310-cp310-win32.whl", hash = "sha256:4a33dea2b688b3190ee12bd7cfa29d39c9ed176bda40bfa11099a3ce5d3a7ac6"},
    {file = "MarkupSafe-2.1.1-cp310-cp310-win_amd64.whl", hash = "sha256:dda30ba7e87fbbb7eab1ec9f58678558fd9a6b8b853530e176eabd064da81417"},
    {file = "MarkupSafe-2.1.1-cp37-cp37m-macosx_10_9_x86_64.whl", hash = "sha256:671cd1187ed5e62818414afe79ed29da836dde67166a9fac6d435873c44fdd02"},
    {file = "MarkupSafe-2.1.1-cp37-cp37m-manylinux_2_17_aarch64.manylinux2014_aarch64.whl", hash = "sha256:3799351e2336dc91ea70b034983ee71cf2f9533cdff7c14c90ea126bfd95d65a"},
    {file = "MarkupSafe-2.1.1-cp37-cp37m-manylinux_2_17_x86_64.manylinux2014_x86_64.whl", hash = "sha256:e72591e9ecd94d7feb70c1cbd7be7b3ebea3f548870aa91e2732960fa4d57a37"},
    {file = "MarkupSafe-2.1.1-cp37-cp37m-manylinux_2_5_i686.manylinux1_i686.manylinux_2_17_i686.manylinux2014_i686.whl", hash = "sha256:6fbf47b5d3728c6aea2abb0589b5d30459e369baa772e0f37a0320185e87c980"},
    {file = "MarkupSafe-2.1.1-cp37-cp37m-musllinux_1_1_aarch64.whl", hash = "sha256:d5ee4f386140395a2c818d149221149c54849dfcfcb9f1debfe07a8b8bd63f9a"},
    {file = "MarkupSafe-2.1.1-cp37-cp37m-musllinux_1_1_i686.whl", hash = "sha256:bcb3ed405ed3222f9904899563d6fc492ff75cce56cba05e32eff40e6acbeaa3"},
    {file = "MarkupSafe-2.1.1-cp37-cp37m-musllinux_1_1_x86_64.whl", hash = "sha256:e1c0b87e09fa55a220f058d1d49d3fb8df88fbfab58558f1198e08c1e1de842a"},
    {file = "MarkupSafe-2.1.1-cp37-cp37m-win32.whl", hash = "sha256:8dc1c72a69aa7e082593c4a203dcf94ddb74bb5c8a731e4e1eb68d031e8498ff"},
    {file = "MarkupSafe-2.1.1-cp37-cp37m-win_amd64.whl", hash = "sha256:97a68e6ada378df82bc9f16b800ab77cbf4b2fada0081794318520138c088e4a"},
    {file = "MarkupSafe-2.1.1-cp38-cp38-macosx_10_9_universal2.whl", hash = "sha256:e8c843bbcda3a2f1e3c2ab25913c80a3c5376cd00c6e8c4a86a89a28c8dc5452"},
    {file = "MarkupSafe-2.1.1-cp38-cp38-macosx_10_9_x86_64.whl", hash = "sha256:0212a68688482dc52b2d45013df70d169f542b7394fc744c02a57374a4207003"},
    {file = "MarkupSafe-2.1.1-cp38-cp38-manylinux_2_17_aarch64.manylinux2014_aarch64.whl", hash = "sha256:8e576a51ad59e4bfaac456023a78f6b5e6e7651dcd383bcc3e18d06f9b55d6d1"},
    {file = "MarkupSafe-2.1.1-cp38-cp38-manylinux_2_17_x86_64.manylinux2014_x86_64.whl", hash = "sha256:4b9fe39a2ccc108a4accc2676e77da025ce383c108593d65cc909add5c3bd601"},
    {file = "MarkupSafe-2.1.1-cp38-cp38-manylinux_2_5_i686.manylinux1_i686.manylinux_2_17_i686.manylinux2014_i686.whl", hash = "sha256:96e37a3dc86e80bf81758c152fe66dbf60ed5eca3d26305edf01892257049925"},
    {file = "MarkupSafe-2.1.1-cp38-cp38-musllinux_1_1_aarch64.whl", hash = "sha256:6d0072fea50feec76a4c418096652f2c3238eaa014b2f94aeb1d56a66b41403f"},
    {file = "MarkupSafe-2.1.1-cp38-cp38-musllinux_1_1_i686.whl", hash = "sha256:089cf3dbf0cd6c100f02945abeb18484bd1ee57a079aefd52cffd17fba910b88"},
    {file = "MarkupSafe-2.1.1-cp38-cp38-musllinux_1_1_x86_64.whl", hash = "sha256:6a074d34ee7a5ce3effbc526b7083ec9731bb3cbf921bbe1d3005d4d2bdb3a63"},
    {file = "MarkupSafe-2.1.1-cp38-cp38-win32.whl", hash = "sha256:421be9fbf0ffe9ffd7a378aafebbf6f4602d564d34be190fc19a193232fd12b1"},
    {file = "MarkupSafe-2.1.1-cp38-cp38-win_amd64.whl", hash = "sha256:fc7b548b17d238737688817ab67deebb30e8073c95749d55538ed473130ec0c7"},
    {file = "MarkupSafe-2.1.1-cp39-cp39-macosx_10_9_universal2.whl", hash = "sha256:e04e26803c9c3851c931eac40c695602c6295b8d432cbe78609649ad9bd2da8a"},
    {file = "MarkupSafe-2.1.1-cp39-cp39-macosx_10_9_x86_64.whl", hash = "sha256:b87db4360013327109564f0e591bd2a3b318547bcef31b468a92ee504d07ae4f"},
    {file = "MarkupSafe-2.1.1-cp39-cp39-manylinux_2_17_aarch64.manylinux2014_aarch64.whl", hash = "sha256:99a2a507ed3ac881b975a2976d59f38c19386d128e7a9a18b7df6fff1fd4c1d6"},
    {file = "MarkupSafe-2.1.1-cp39-cp39-manylinux_2_17_x86_64.manylinux2014_x86_64.whl", hash = "sha256:56442863ed2b06d19c37f94d999035e15ee982988920e12a5b4ba29b62ad1f77"},
    {file = "MarkupSafe-2.1.1-cp39-cp39-manylinux_2_5_i686.manylinux1_i686.manylinux_2_17_i686.manylinux2014_i686.whl", hash = "sha256:3ce11ee3f23f79dbd06fb3d63e2f6af7b12db1d46932fe7bd8afa259a5996603"},
    {file = "MarkupSafe-2.1.1-cp39-cp39-musllinux_1_1_aarch64.whl", hash = "sha256:33b74d289bd2f5e527beadcaa3f401e0df0a89927c1559c8566c066fa4248ab7"},
    {file = "MarkupSafe-2.1.1-cp39-cp39-musllinux_1_1_i686.whl", hash = "sha256:43093fb83d8343aac0b1baa75516da6092f58f41200907ef92448ecab8825135"},
    {file = "MarkupSafe-2.1.1-cp39-cp39-musllinux_1_1_x86_64.whl", hash = "sha256:8e3dcf21f367459434c18e71b2a9532d96547aef8a871872a5bd69a715c15f96"},
    {file = "MarkupSafe-2.1.1-cp39-cp39-win32.whl", hash = "sha256:d4306c36ca495956b6d568d276ac11fdd9c30a36f1b6eb928070dc5360b22e1c"},
    {file = "MarkupSafe-2.1.1-cp39-cp39-win_amd64.whl", hash = "sha256:46d00d6cfecdde84d40e572d63735ef81423ad31184100411e6e3388d405e247"},
    {file = "MarkupSafe-2.1.1.tar.gz", hash = "sha256:7f91197cc9e48f989d12e4e6fbc46495c446636dfc81b9ccf50bb0ec74b91d4b"},
]
matplotlib-inline = []
mccabe = [
    {file = "mccabe-0.6.1-py2.py3-none-any.whl", hash = "sha256:ab8a6258860da4b6677da4bd2fe5dc2c659cff31b3ee4f7f5d64e79735b80d42"},
    {file = "mccabe-0.6.1.tar.gz", hash = "sha256:dd8d182285a0fe56bace7f45b5e7d1a6ebcbf524e8f3bd87eb0f125271b8831f"},
]
mistune = []
msgpack = [
    {file = "msgpack-0.6.2-cp27-cp27m-manylinux1_i686.whl", hash = "sha256:774f5edc3475917cd95fe593e625d23d8580f9b48b570d8853d06cac171cd170"},
    {file = "msgpack-0.6.2-cp27-cp27m-manylinux1_x86_64.whl", hash = "sha256:a06efd0482a1942aad209a6c18321b5e22d64eb531ea20af138b28172d8f35ba"},
    {file = "msgpack-0.6.2-cp27-cp27m-win32.whl", hash = "sha256:8a3ada8401736df2bf497f65589293a86c56e197a80ae7634ec2c3150a2f5082"},
    {file = "msgpack-0.6.2-cp27-cp27m-win_amd64.whl", hash = "sha256:b8b4bd3dafc7b92608ae5462add1c8cc881851c2d4f5d8977fdea5b081d17f21"},
    {file = "msgpack-0.6.2-cp27-cp27mu-manylinux1_i686.whl", hash = "sha256:24149a75643aeaa81ece4259084d11b792308a6cf74e796cbb35def94c89a25a"},
    {file = "msgpack-0.6.2-cp27-cp27mu-manylinux1_x86_64.whl", hash = "sha256:757bd71a9b89e4f1db0622af4436d403e742506dbea978eba566815dc65ec895"},
    {file = "msgpack-0.6.2-cp35-cp35m-macosx_10_6_intel.whl", hash = "sha256:32fea0ea3cd1ef820286863a6202dcfd62a539b8ec3edcbdff76068a8c2cc6ce"},
    {file = "msgpack-0.6.2-cp35-cp35m-manylinux1_i686.whl", hash = "sha256:db7ff14abc73577b0bcbcf73ecff97d3580ecaa0fc8724babce21fdf3fe08ef6"},
    {file = "msgpack-0.6.2-cp35-cp35m-manylinux1_x86_64.whl", hash = "sha256:187794cd1eb73acccd528247e3565f6760bd842d7dc299241f830024a7dd5610"},
    {file = "msgpack-0.6.2-cp36-cp36m-macosx_10_6_intel.whl", hash = "sha256:b24afc52e18dccc8c175de07c1d680bdf315844566f4952b5bedb908894bec79"},
    {file = "msgpack-0.6.2-cp36-cp36m-manylinux1_i686.whl", hash = "sha256:355f7fd0f90134229eaeefaee3cf42e0afc8518e8f3cd4b25f541a7104dcb8f9"},
    {file = "msgpack-0.6.2-cp36-cp36m-manylinux1_x86_64.whl", hash = "sha256:76df51492bc6fa6cc8b65d09efdb67cbba3cbfe55004c3afc81352af92b4a43c"},
    {file = "msgpack-0.6.2-cp36-cp36m-win32.whl", hash = "sha256:f0f47bafe9c9b8ed03e19a100a743662dd8c6d0135e684feea720a0d0046d116"},
    {file = "msgpack-0.6.2-cp36-cp36m-win_amd64.whl", hash = "sha256:c6e5024fc0cdf7f83b6624850309ddd7e06c48a75fa0d1c5173de4d93300eb19"},
    {file = "msgpack-0.6.2-cp37-cp37m-macosx_10_14_x86_64.whl", hash = "sha256:30b88c47e0cdb6062daed88ca283b0d84fa0d2ad6c273aa0788152a1c643e408"},
    {file = "msgpack-0.6.2-cp37-cp37m-macosx_10_9_x86_64.whl", hash = "sha256:229a0ccdc39e9b6c6d1033cd8aecd9c296823b6c87f0de3943c59b8bc7c64bee"},
    {file = "msgpack-0.6.2-cp37-cp37m-manylinux1_i686.whl", hash = "sha256:4abdb88a9b67e64810fb54b0c24a1fd76b12297b4f7a1467d85a14dd8367191a"},
    {file = "msgpack-0.6.2-cp37-cp37m-manylinux1_x86_64.whl", hash = "sha256:dedf54d72d9e7b6d043c244c8213fe2b8bbfe66874b9a65b39c4cc892dd99dd4"},
    {file = "msgpack-0.6.2-cp37-cp37m-win32.whl", hash = "sha256:0cc7ca04e575ba34fea7cfcd76039f55def570e6950e4155a4174368142c8e1b"},
    {file = "msgpack-0.6.2-cp37-cp37m-win_amd64.whl", hash = "sha256:1904b7cb65342d0998b75908304a03cb004c63ef31e16c8c43fee6b989d7f0d7"},
    {file = "msgpack-0.6.2.tar.gz", hash = "sha256:ea3c2f859346fcd55fc46e96885301d9c2f7a36d453f5d8f2967840efa1e1830"},
]
mypy = []
mypy-extensions = [
    {file = "mypy_extensions-0.4.3-py2.py3-none-any.whl", hash = "sha256:090fedd75945a69ae91ce1303b5824f428daf5a028d2f6ab8a299250a846f15d"},
    {file = "mypy_extensions-0.4.3.tar.gz", hash = "sha256:2d82818f5bb3e369420cb3c4060a7970edba416647068eb4c5343488a6c604a8"},
]
nbclient = []
nbconvert = []
nbformat = []
nbsphinx = []
nest-asyncio = []
networkx = [
    {file = "networkx-2.6.3-py3-none-any.whl", hash = "sha256:80b6b89c77d1dfb64a4c7854981b60aeea6360ac02c6d4e4913319e0a313abef"},
    {file = "networkx-2.6.3.tar.gz", hash = "sha256:c0946ed31d71f1b732b5aaa6da5a0388a345019af232ce2f49c766e2d6795c51"},
]
numpy = []
packaging = [
    {file = "packaging-21.3-py3-none-any.whl", hash = "sha256:ef103e05f519cdc783ae24ea4e2e0f508a9c99b2d4969652eed6a2e1ea5bd522"},
    {file = "packaging-21.3.tar.gz", hash = "sha256:dd47c42927d89ab911e606518907cc2d3a1f38bbd026385970643f9c5b8ecfeb"},
]
pandocfilters = []
parso = []
pathspec = []
pexpect = []
pickleshare = []
pkgutil-resolve-name = []
<<<<<<< HEAD
=======
platformdirs = [
    {file = "platformdirs-2.5.2-py3-none-any.whl", hash = "sha256:027d8e83a2d7de06bbac4e5ef7e023c02b863d7ea5d079477e722bb41ab25788"},
    {file = "platformdirs-2.5.2.tar.gz", hash = "sha256:58c8abb07dcb441e6ee4b11d8df0ac856038f944ab98b7be6b27b2a3c7feef19"},
]
>>>>>>> 36795638
pluggy = [
    {file = "pluggy-1.0.0-py2.py3-none-any.whl", hash = "sha256:74134bbf457f031a36d68416e1509f34bd5ccc019f0bcc952c7b909d06b37bd3"},
    {file = "pluggy-1.0.0.tar.gz", hash = "sha256:4224373bacce55f955a878bf9cfa763c1e360858e330072059e10bad68531159"},
]
prompt-toolkit = []
ptyprocess = []
py = [
    {file = "py-1.11.0-py2.py3-none-any.whl", hash = "sha256:607c53218732647dff4acdfcd50cb62615cedf612e72d1724fb1a0cc6405b378"},
    {file = "py-1.11.0.tar.gz", hash = "sha256:51c75c4126074b472f746a24399ad32f6053d1b34b68d2fa41e558e6f4a98719"},
]
pycodestyle = [
    {file = "pycodestyle-2.7.0-py2.py3-none-any.whl", hash = "sha256:514f76d918fcc0b55c6680472f0a37970994e07bbb80725808c17089be302068"},
    {file = "pycodestyle-2.7.0.tar.gz", hash = "sha256:c389c1d06bf7904078ca03399a4816f974a1d590090fecea0c63ec26ebaf1cef"},
]
pycparser = [
    {file = "pycparser-2.21-py2.py3-none-any.whl", hash = "sha256:8ee45429555515e1f6b185e78100aea234072576aa43ab53aefcae078162fca9"},
    {file = "pycparser-2.21.tar.gz", hash = "sha256:e644fdec12f7872f86c58ff790da456218b10f863970249516d60a5eaca77206"},
]
pydantic = []
pyflakes = [
    {file = "pyflakes-2.3.1-py2.py3-none-any.whl", hash = "sha256:7893783d01b8a89811dd72d7dfd4d84ff098e5eed95cfa8905b22bbffe52efc3"},
    {file = "pyflakes-2.3.1.tar.gz", hash = "sha256:f5bc8ecabc05bb9d291eb5203d6810b49040f6ff446a756326104746cc00c1db"},
]
pygments = []
pyjwt = []
pyparsing = [
    {file = "pyparsing-3.0.9-py3-none-any.whl", hash = "sha256:5026bae9a10eeaefb61dab2f09052b9f4307d44aee4eda64b309723d8d206bbc"},
    {file = "pyparsing-3.0.9.tar.gz", hash = "sha256:2b020ecf7d21b687f219b71ecad3631f644a47f01403fa1d1036b0c6416d70fb"},
<<<<<<< HEAD
=======
]
pyrsistent = [
    {file = "pyrsistent-0.18.1-cp310-cp310-macosx_10_9_universal2.whl", hash = "sha256:df46c854f490f81210870e509818b729db4488e1f30f2a1ce1698b2295a878d1"},
    {file = "pyrsistent-0.18.1-cp310-cp310-manylinux_2_17_x86_64.manylinux2014_x86_64.whl", hash = "sha256:5d45866ececf4a5fff8742c25722da6d4c9e180daa7b405dc0a2a2790d668c26"},
    {file = "pyrsistent-0.18.1-cp310-cp310-manylinux_2_5_i686.manylinux1_i686.manylinux_2_17_i686.manylinux2014_i686.whl", hash = "sha256:4ed6784ceac462a7d6fcb7e9b663e93b9a6fb373b7f43594f9ff68875788e01e"},
    {file = "pyrsistent-0.18.1-cp310-cp310-win32.whl", hash = "sha256:e4f3149fd5eb9b285d6bfb54d2e5173f6a116fe19172686797c056672689daf6"},
    {file = "pyrsistent-0.18.1-cp310-cp310-win_amd64.whl", hash = "sha256:636ce2dc235046ccd3d8c56a7ad54e99d5c1cd0ef07d9ae847306c91d11b5fec"},
    {file = "pyrsistent-0.18.1-cp37-cp37m-macosx_10_9_x86_64.whl", hash = "sha256:e92a52c166426efbe0d1ec1332ee9119b6d32fc1f0bbfd55d5c1088070e7fc1b"},
    {file = "pyrsistent-0.18.1-cp37-cp37m-manylinux_2_17_x86_64.manylinux2014_x86_64.whl", hash = "sha256:d7a096646eab884bf8bed965bad63ea327e0d0c38989fc83c5ea7b8a87037bfc"},
    {file = "pyrsistent-0.18.1-cp37-cp37m-manylinux_2_5_i686.manylinux1_i686.manylinux_2_17_i686.manylinux2014_i686.whl", hash = "sha256:cdfd2c361b8a8e5d9499b9082b501c452ade8bbf42aef97ea04854f4a3f43b22"},
    {file = "pyrsistent-0.18.1-cp37-cp37m-win32.whl", hash = "sha256:7ec335fc998faa4febe75cc5268a9eac0478b3f681602c1f27befaf2a1abe1d8"},
    {file = "pyrsistent-0.18.1-cp37-cp37m-win_amd64.whl", hash = "sha256:6455fc599df93d1f60e1c5c4fe471499f08d190d57eca040c0ea182301321286"},
    {file = "pyrsistent-0.18.1-cp38-cp38-macosx_10_9_universal2.whl", hash = "sha256:fd8da6d0124efa2f67d86fa70c851022f87c98e205f0594e1fae044e7119a5a6"},
    {file = "pyrsistent-0.18.1-cp38-cp38-manylinux_2_17_x86_64.manylinux2014_x86_64.whl", hash = "sha256:7bfe2388663fd18bd8ce7db2c91c7400bf3e1a9e8bd7d63bf7e77d39051b85ec"},
    {file = "pyrsistent-0.18.1-cp38-cp38-manylinux_2_5_i686.manylinux1_i686.manylinux_2_17_i686.manylinux2014_i686.whl", hash = "sha256:0e3e1fcc45199df76053026a51cc59ab2ea3fc7c094c6627e93b7b44cdae2c8c"},
    {file = "pyrsistent-0.18.1-cp38-cp38-win32.whl", hash = "sha256:b568f35ad53a7b07ed9b1b2bae09eb15cdd671a5ba5d2c66caee40dbf91c68ca"},
    {file = "pyrsistent-0.18.1-cp38-cp38-win_amd64.whl", hash = "sha256:d1b96547410f76078eaf66d282ddca2e4baae8964364abb4f4dcdde855cd123a"},
    {file = "pyrsistent-0.18.1-cp39-cp39-macosx_10_9_universal2.whl", hash = "sha256:f87cc2863ef33c709e237d4b5f4502a62a00fab450c9e020892e8e2ede5847f5"},
    {file = "pyrsistent-0.18.1-cp39-cp39-manylinux_2_17_x86_64.manylinux2014_x86_64.whl", hash = "sha256:6bc66318fb7ee012071b2792024564973ecc80e9522842eb4e17743604b5e045"},
    {file = "pyrsistent-0.18.1-cp39-cp39-manylinux_2_5_i686.manylinux1_i686.manylinux_2_17_i686.manylinux2014_i686.whl", hash = "sha256:914474c9f1d93080338ace89cb2acee74f4f666fb0424896fcfb8d86058bf17c"},
    {file = "pyrsistent-0.18.1-cp39-cp39-win32.whl", hash = "sha256:1b34eedd6812bf4d33814fca1b66005805d3640ce53140ab8bbb1e2651b0d9bc"},
    {file = "pyrsistent-0.18.1-cp39-cp39-win_amd64.whl", hash = "sha256:e24a828f57e0c337c8d8bb9f6b12f09dfdf0273da25fda9e314f0b684b415a07"},
    {file = "pyrsistent-0.18.1.tar.gz", hash = "sha256:d4d61f8b993a7255ba714df3aca52700f8125289f84f704cf80916517c46eb96"},
>>>>>>> 36795638
]
pyrsistent = []
pytest = [
    {file = "pytest-6.2.5-py3-none-any.whl", hash = "sha256:7310f8d27bc79ced999e760ca304d69f6ba6c6649c0b60fb0e04a4a77cacc134"},
    {file = "pytest-6.2.5.tar.gz", hash = "sha256:131b36680866a76e6781d13f101efb86cf674ebb9762eb70d3082b6f29889e89"},
]
pytest-cov = [
    {file = "pytest-cov-2.12.1.tar.gz", hash = "sha256:261ceeb8c227b726249b376b8526b600f38667ee314f910353fa318caa01f4d7"},
    {file = "pytest_cov-2.12.1-py2.py3-none-any.whl", hash = "sha256:261bb9e47e65bd099c89c3edf92972865210c36813f80ede5277dceb77a4a62a"},
]
<<<<<<< HEAD
pytest-forked = []
=======
pytest-forked = [
    {file = "pytest-forked-1.4.0.tar.gz", hash = "sha256:8b67587c8f98cbbadfdd804539ed5455b6ed03802203485dd2f53c1422d7440e"},
    {file = "pytest_forked-1.4.0-py3-none-any.whl", hash = "sha256:bbbb6717efc886b9d64537b41fb1497cfaf3c9601276be8da2cccfea5a3c8ad8"},
]
>>>>>>> 36795638
pytest-freezegun = []
pytest-mock = []
pytest-rerunfailures = []
pytest-timeout = []
<<<<<<< HEAD
pytest-xdist = []
=======
pytest-xdist = [
    {file = "pytest-xdist-2.5.0.tar.gz", hash = "sha256:4580deca3ff04ddb2ac53eba39d76cb5dd5edeac050cb6fbc768b0dd712b4edf"},
    {file = "pytest_xdist-2.5.0-py3-none-any.whl", hash = "sha256:6fe5c74fec98906deb8f2d2b616b5c782022744978e7bd4695d39c8f42d0ce65"},
]
>>>>>>> 36795638
python-dateutil = [
    {file = "python-dateutil-2.8.2.tar.gz", hash = "sha256:0123cacc1627ae19ddf3c27a5de5bd67ee4586fbdd6440d9748f8abb483d3e86"},
    {file = "python_dateutil-2.8.2-py2.py3-none-any.whl", hash = "sha256:961d03dc3453ebbc59dbdea9e4e11c5651520a876d0f4db161e8674aae935da9"},
]
python-rapidjson = []
pytz = []
pywin32 = []
pyzmq = []
qcs-api-client = []
<<<<<<< HEAD
qcs-sdk-python = []
recommonmark = []
regex = []
requests = []
respx = [
    {file = "respx-0.15.1-py2.py3-none-any.whl", hash = "sha256:07b69af4f127e6651ab0fd104a484bcb9d98b901b25234d4158851ff5a37e34a"},
    {file = "respx-0.15.1.tar.gz", hash = "sha256:d3438b7ec2edb5a4f575c0ca5a51c37b9a55c42c6693d178a1917aeca290de7f"},
]
=======
recommonmark = []
requests = []
respx = []
>>>>>>> 36795638
retry = [
    {file = "retry-0.9.2-py2.py3-none-any.whl", hash = "sha256:ccddf89761fa2c726ab29391837d4327f819ea14d244c232a1d24c67a2f98606"},
    {file = "retry-0.9.2.tar.gz", hash = "sha256:f8bfa8b99b69c4506d6f5bd3b0aabf77f98cdb17f3c9fc3f5ca820033336fba4"},
]
retrying = [
    {file = "retrying-1.3.3.tar.gz", hash = "sha256:08c039560a6da2fe4f2c426d0766e284d3b736e355f8dd24b37367b0bb41973b"},
]
rfc3339 = [
    {file = "rfc3339-6.2-py3-none-any.whl", hash = "sha256:f44316b21b21db90a625cde04ebb0d46268f153e6093021fa5893e92a96f58a3"},
    {file = "rfc3339-6.2.tar.gz", hash = "sha256:d53c3b5eefaef892b7240ba2a91fef012e86faa4d0a0ca782359c490e00ad4d0"},
]
rfc3986 = [
    {file = "rfc3986-1.5.0-py2.py3-none-any.whl", hash = "sha256:a86d6e1f5b1dc238b218b012df0aa79409667bb209e58da56d0b94704e712a97"},
    {file = "rfc3986-1.5.0.tar.gz", hash = "sha256:270aaf10d87d0d4e095063c65bf3ddbc6ee3d0b226328ce21e036f946e421835"},
]
rpcq = [
    {file = "rpcq-3.10.0.tar.gz", hash = "sha256:bf21780a1cb1e8676b988c44004d49a168d8937ce2a458c00beb37fa41023684"},
]
"ruamel.yaml" = []
"ruamel.yaml.clib" = [
    {file = "ruamel.yaml.clib-0.2.6-cp310-cp310-macosx_10_9_universal2.whl", hash = "sha256:6e7be2c5bcb297f5b82fee9c665eb2eb7001d1050deaba8471842979293a80b0"},
    {file = "ruamel.yaml.clib-0.2.6-cp310-cp310-manylinux_2_17_x86_64.manylinux2014_x86_64.manylinux_2_24_x86_64.whl", hash = "sha256:221eca6f35076c6ae472a531afa1c223b9c29377e62936f61bc8e6e8bdc5f9e7"},
    {file = "ruamel.yaml.clib-0.2.6-cp310-cp310-win32.whl", hash = "sha256:1070ba9dd7f9370d0513d649420c3b362ac2d687fe78c6e888f5b12bf8bc7bee"},
    {file = "ruamel.yaml.clib-0.2.6-cp310-cp310-win_amd64.whl", hash = "sha256:77df077d32921ad46f34816a9a16e6356d8100374579bc35e15bab5d4e9377de"},
    {file = "ruamel.yaml.clib-0.2.6-cp35-cp35m-macosx_10_6_intel.whl", hash = "sha256:cfdb9389d888c5b74af297e51ce357b800dd844898af9d4a547ffc143fa56751"},
    {file = "ruamel.yaml.clib-0.2.6-cp35-cp35m-manylinux1_x86_64.whl", hash = "sha256:7b2927e92feb51d830f531de4ccb11b320255ee95e791022555971c466af4527"},
    {file = "ruamel.yaml.clib-0.2.6-cp35-cp35m-win32.whl", hash = "sha256:ada3f400d9923a190ea8b59c8f60680c4ef8a4b0dfae134d2f2ff68429adfab5"},
    {file = "ruamel.yaml.clib-0.2.6-cp35-cp35m-win_amd64.whl", hash = "sha256:de9c6b8a1ba52919ae919f3ae96abb72b994dd0350226e28f3686cb4f142165c"},
    {file = "ruamel.yaml.clib-0.2.6-cp36-cp36m-macosx_10_9_x86_64.whl", hash = "sha256:d67f273097c368265a7b81e152e07fb90ed395df6e552b9fa858c6d2c9f42502"},
    {file = "ruamel.yaml.clib-0.2.6-cp36-cp36m-manylinux1_x86_64.whl", hash = "sha256:72a2b8b2ff0a627496aad76f37a652bcef400fd861721744201ef1b45199ab78"},
    {file = "ruamel.yaml.clib-0.2.6-cp36-cp36m-win32.whl", hash = "sha256:9efef4aab5353387b07f6b22ace0867032b900d8e91674b5d8ea9150db5cae94"},
    {file = "ruamel.yaml.clib-0.2.6-cp36-cp36m-win_amd64.whl", hash = "sha256:846fc8336443106fe23f9b6d6b8c14a53d38cef9a375149d61f99d78782ea468"},
    {file = "ruamel.yaml.clib-0.2.6-cp37-cp37m-macosx_10_9_x86_64.whl", hash = "sha256:0847201b767447fc33b9c235780d3aa90357d20dd6108b92be544427bea197dd"},
    {file = "ruamel.yaml.clib-0.2.6-cp37-cp37m-manylinux1_x86_64.whl", hash = "sha256:78988ed190206672da0f5d50c61afef8f67daa718d614377dcd5e3ed85ab4a99"},
    {file = "ruamel.yaml.clib-0.2.6-cp37-cp37m-win32.whl", hash = "sha256:a49e0161897901d1ac9c4a79984b8410f450565bbad64dbfcbf76152743a0cdb"},
    {file = "ruamel.yaml.clib-0.2.6-cp37-cp37m-win_amd64.whl", hash = "sha256:bf75d28fa071645c529b5474a550a44686821decebdd00e21127ef1fd566eabe"},
    {file = "ruamel.yaml.clib-0.2.6-cp38-cp38-macosx_10_9_x86_64.whl", hash = "sha256:a32f8d81ea0c6173ab1b3da956869114cae53ba1e9f72374032e33ba3118c233"},
    {file = "ruamel.yaml.clib-0.2.6-cp38-cp38-manylinux1_x86_64.whl", hash = "sha256:7f7ecb53ae6848f959db6ae93bdff1740e651809780822270eab111500842a84"},
    {file = "ruamel.yaml.clib-0.2.6-cp38-cp38-win32.whl", hash = "sha256:89221ec6d6026f8ae859c09b9718799fea22c0e8da8b766b0b2c9a9ba2db326b"},
    {file = "ruamel.yaml.clib-0.2.6-cp38-cp38-win_amd64.whl", hash = "sha256:31ea73e564a7b5fbbe8188ab8b334393e06d997914a4e184975348f204790277"},
    {file = "ruamel.yaml.clib-0.2.6-cp39-cp39-macosx_10_9_x86_64.whl", hash = "sha256:dc6a613d6c74eef5a14a214d433d06291526145431c3b964f5e16529b1842bed"},
    {file = "ruamel.yaml.clib-0.2.6-cp39-cp39-manylinux1_x86_64.whl", hash = "sha256:1866cf2c284a03b9524a5cc00daca56d80057c5ce3cdc86a52020f4c720856f0"},
    {file = "ruamel.yaml.clib-0.2.6-cp39-cp39-win32.whl", hash = "sha256:3fb9575a5acd13031c57a62cc7823e5d2ff8bc3835ba4d94b921b4e6ee664104"},
    {file = "ruamel.yaml.clib-0.2.6-cp39-cp39-win_amd64.whl", hash = "sha256:825d5fccef6da42f3c8eccd4281af399f21c02b32d98e113dbc631ea6a6ecbc7"},
    {file = "ruamel.yaml.clib-0.2.6.tar.gz", hash = "sha256:4ff604ce439abb20794f05613c374759ce10e3595d1867764dd1ae675b85acbd"},
]
scipy = []
six = [
    {file = "six-1.16.0-py2.py3-none-any.whl", hash = "sha256:8abb2f1d86890a2dfb989f9a77cfcfd3e47c2a354b01111771326f8aa26e0254"},
    {file = "six-1.16.0.tar.gz", hash = "sha256:1e61c37477a1626458e36f7b1d82aa5c9b094fa4802892072e49de9c60c4c926"},
]
sniffio = []
<<<<<<< HEAD
snowballstemmer = [
    {file = "snowballstemmer-2.2.0-py2.py3-none-any.whl", hash = "sha256:c8e1716e83cc398ae16824e5572ae04e0d9fc2c6b985fb0f900f5f0c96ecba1a"},
    {file = "snowballstemmer-2.2.0.tar.gz", hash = "sha256:09b16deb8547d3412ad7b590689584cd0fe25ec8db3be37788be3810cbf19cb1"},
]
soupsieve = []
sphinx = []
sphinx-rtd-theme = [
    {file = "sphinx_rtd_theme-0.5.2-py2.py3-none-any.whl", hash = "sha256:4a05bdbe8b1446d77a01e20a23ebc6777c74f43237035e76be89699308987d6f"},
    {file = "sphinx_rtd_theme-0.5.2.tar.gz", hash = "sha256:32bd3b5d13dc8186d7a42fc816a23d32e83a4827d7d9882948e7b837c232da5a"},
]
sphinxcontrib-applehelp = [
    {file = "sphinxcontrib-applehelp-1.0.2.tar.gz", hash = "sha256:a072735ec80e7675e3f432fcae8610ecf509c5f1869d17e2eecff44389cdbc58"},
    {file = "sphinxcontrib_applehelp-1.0.2-py2.py3-none-any.whl", hash = "sha256:806111e5e962be97c29ec4c1e7fe277bfd19e9652fb1a4392105b43e01af885a"},
]
sphinxcontrib-devhelp = [
    {file = "sphinxcontrib-devhelp-1.0.2.tar.gz", hash = "sha256:ff7f1afa7b9642e7060379360a67e9c41e8f3121f2ce9164266f61b9f4b338e4"},
    {file = "sphinxcontrib_devhelp-1.0.2-py2.py3-none-any.whl", hash = "sha256:8165223f9a335cc1af7ffe1ed31d2871f325254c0423bc0c4c7cd1c1e4734a2e"},
]
sphinxcontrib-htmlhelp = [
    {file = "sphinxcontrib-htmlhelp-2.0.0.tar.gz", hash = "sha256:f5f8bb2d0d629f398bf47d0d69c07bc13b65f75a81ad9e2f71a63d4b7a2f6db2"},
    {file = "sphinxcontrib_htmlhelp-2.0.0-py2.py3-none-any.whl", hash = "sha256:d412243dfb797ae3ec2b59eca0e52dac12e75a241bf0e4eb861e450d06c6ed07"},
]
sphinxcontrib-jsmath = [
    {file = "sphinxcontrib-jsmath-1.0.1.tar.gz", hash = "sha256:a9925e4a4587247ed2191a22df5f6970656cb8ca2bd6284309578f2153e0c4b8"},
    {file = "sphinxcontrib_jsmath-1.0.1-py2.py3-none-any.whl", hash = "sha256:2ec2eaebfb78f3f2078e73666b1415417a116cc848b72e5172e596c871103178"},
]
sphinxcontrib-qthelp = [
    {file = "sphinxcontrib-qthelp-1.0.3.tar.gz", hash = "sha256:4c33767ee058b70dba89a6fc5c1892c0d57a54be67ddd3e7875a18d14cba5a72"},
    {file = "sphinxcontrib_qthelp-1.0.3-py2.py3-none-any.whl", hash = "sha256:bd9fc24bcb748a8d51fd4ecaade681350aa63009a347a8c14e637895444dfab6"},
]
sphinxcontrib-serializinghtml = [
    {file = "sphinxcontrib-serializinghtml-1.1.5.tar.gz", hash = "sha256:aa5f6de5dfdf809ef505c4895e51ef5c9eac17d0f287933eb49ec495280b6952"},
    {file = "sphinxcontrib_serializinghtml-1.1.5-py2.py3-none-any.whl", hash = "sha256:352a9a00ae864471d3a7ead8d7d79f5fc0b57e8b3f95e9867eb9eb28999b92fd"},
]
=======
snowballstemmer = []
soupsieve = []
sphinx = []
sphinx-rtd-theme = []
sphinxcontrib-applehelp = []
sphinxcontrib-devhelp = []
sphinxcontrib-htmlhelp = []
sphinxcontrib-jsmath = []
sphinxcontrib-qthelp = []
sphinxcontrib-serializinghtml = []
>>>>>>> 36795638
tinycss2 = []
toml = [
    {file = "toml-0.10.2-py2.py3-none-any.whl", hash = "sha256:806143ae5bfb6a3c6e736a764057db0e6a0e05e338b5630894a5f779cabb4f9b"},
    {file = "toml-0.10.2.tar.gz", hash = "sha256:b3bda1d108d5dd99f4a20d24d9c348e91c4db7ab1b749200bded2f839ccbe68f"},
]
<<<<<<< HEAD
tornado = []
traitlets = []
typed-ast = [
    {file = "typed_ast-1.4.3-cp35-cp35m-manylinux1_i686.whl", hash = "sha256:2068531575a125b87a41802130fa7e29f26c09a2833fea68d9a40cf33902eba6"},
    {file = "typed_ast-1.4.3-cp35-cp35m-manylinux1_x86_64.whl", hash = "sha256:c907f561b1e83e93fad565bac5ba9c22d96a54e7ea0267c708bffe863cbe4075"},
    {file = "typed_ast-1.4.3-cp35-cp35m-manylinux2014_aarch64.whl", hash = "sha256:1b3ead4a96c9101bef08f9f7d1217c096f31667617b58de957f690c92378b528"},
    {file = "typed_ast-1.4.3-cp35-cp35m-win32.whl", hash = "sha256:dde816ca9dac1d9c01dd504ea5967821606f02e510438120091b84e852367428"},
    {file = "typed_ast-1.4.3-cp35-cp35m-win_amd64.whl", hash = "sha256:777a26c84bea6cd934422ac2e3b78863a37017618b6e5c08f92ef69853e765d3"},
    {file = "typed_ast-1.4.3-cp36-cp36m-macosx_10_9_x86_64.whl", hash = "sha256:f8afcf15cc511ada719a88e013cec87c11aff7b91f019295eb4530f96fe5ef2f"},
    {file = "typed_ast-1.4.3-cp36-cp36m-manylinux1_i686.whl", hash = "sha256:52b1eb8c83f178ab787f3a4283f68258525f8d70f778a2f6dd54d3b5e5fb4341"},
    {file = "typed_ast-1.4.3-cp36-cp36m-manylinux1_x86_64.whl", hash = "sha256:01ae5f73431d21eead5015997ab41afa53aa1fbe252f9da060be5dad2c730ace"},
    {file = "typed_ast-1.4.3-cp36-cp36m-manylinux2014_aarch64.whl", hash = "sha256:c190f0899e9f9f8b6b7863debfb739abcb21a5c054f911ca3596d12b8a4c4c7f"},
    {file = "typed_ast-1.4.3-cp36-cp36m-win32.whl", hash = "sha256:398e44cd480f4d2b7ee8d98385ca104e35c81525dd98c519acff1b79bdaac363"},
    {file = "typed_ast-1.4.3-cp36-cp36m-win_amd64.whl", hash = "sha256:bff6ad71c81b3bba8fa35f0f1921fb24ff4476235a6e94a26ada2e54370e6da7"},
    {file = "typed_ast-1.4.3-cp37-cp37m-macosx_10_9_x86_64.whl", hash = "sha256:0fb71b8c643187d7492c1f8352f2c15b4c4af3f6338f21681d3681b3dc31a266"},
    {file = "typed_ast-1.4.3-cp37-cp37m-manylinux1_i686.whl", hash = "sha256:760ad187b1041a154f0e4d0f6aae3e40fdb51d6de16e5c99aedadd9246450e9e"},
    {file = "typed_ast-1.4.3-cp37-cp37m-manylinux1_x86_64.whl", hash = "sha256:5feca99c17af94057417d744607b82dd0a664fd5e4ca98061480fd8b14b18d04"},
    {file = "typed_ast-1.4.3-cp37-cp37m-manylinux2014_aarch64.whl", hash = "sha256:95431a26309a21874005845c21118c83991c63ea800dd44843e42a916aec5899"},
    {file = "typed_ast-1.4.3-cp37-cp37m-win32.whl", hash = "sha256:aee0c1256be6c07bd3e1263ff920c325b59849dc95392a05f258bb9b259cf39c"},
    {file = "typed_ast-1.4.3-cp37-cp37m-win_amd64.whl", hash = "sha256:9ad2c92ec681e02baf81fdfa056fe0d818645efa9af1f1cd5fd6f1bd2bdfd805"},
    {file = "typed_ast-1.4.3-cp38-cp38-macosx_10_9_x86_64.whl", hash = "sha256:b36b4f3920103a25e1d5d024d155c504080959582b928e91cb608a65c3a49e1a"},
    {file = "typed_ast-1.4.3-cp38-cp38-manylinux1_i686.whl", hash = "sha256:067a74454df670dcaa4e59349a2e5c81e567d8d65458d480a5b3dfecec08c5ff"},
    {file = "typed_ast-1.4.3-cp38-cp38-manylinux1_x86_64.whl", hash = "sha256:7538e495704e2ccda9b234b82423a4038f324f3a10c43bc088a1636180f11a41"},
    {file = "typed_ast-1.4.3-cp38-cp38-manylinux2014_aarch64.whl", hash = "sha256:af3d4a73793725138d6b334d9d247ce7e5f084d96284ed23f22ee626a7b88e39"},
    {file = "typed_ast-1.4.3-cp38-cp38-win32.whl", hash = "sha256:f2362f3cb0f3172c42938946dbc5b7843c2a28aec307c49100c8b38764eb6927"},
    {file = "typed_ast-1.4.3-cp38-cp38-win_amd64.whl", hash = "sha256:dd4a21253f42b8d2b48410cb31fe501d32f8b9fbeb1f55063ad102fe9c425e40"},
    {file = "typed_ast-1.4.3-cp39-cp39-macosx_10_9_x86_64.whl", hash = "sha256:f328adcfebed9f11301eaedfa48e15bdece9b519fb27e6a8c01aa52a17ec31b3"},
    {file = "typed_ast-1.4.3-cp39-cp39-manylinux1_i686.whl", hash = "sha256:2c726c276d09fc5c414693a2de063f521052d9ea7c240ce553316f70656c84d4"},
    {file = "typed_ast-1.4.3-cp39-cp39-manylinux1_x86_64.whl", hash = "sha256:cae53c389825d3b46fb37538441f75d6aecc4174f615d048321b716df2757fb0"},
    {file = "typed_ast-1.4.3-cp39-cp39-manylinux2014_aarch64.whl", hash = "sha256:b9574c6f03f685070d859e75c7f9eeca02d6933273b5e69572e5ff9d5e3931c3"},
    {file = "typed_ast-1.4.3-cp39-cp39-win32.whl", hash = "sha256:209596a4ec71d990d71d5e0d312ac935d86930e6eecff6ccc7007fe54d703808"},
    {file = "typed_ast-1.4.3-cp39-cp39-win_amd64.whl", hash = "sha256:9c6d1a54552b5330bc657b7ef0eae25d00ba7ffe85d9ea8ae6540d2197a3788c"},
    {file = "typed_ast-1.4.3.tar.gz", hash = "sha256:fb1bbeac803adea29cedd70781399c99138358c26d05fcbd23c13016b7f5ec65"},
]
typing-extensions = []
urllib3 = []
wcwidth = [
    {file = "wcwidth-0.2.5-py2.py3-none-any.whl", hash = "sha256:beb4802a9cebb9144e99086eff703a642a13d6a0052920003a230f3294bbe784"},
    {file = "wcwidth-0.2.5.tar.gz", hash = "sha256:c4d647b99872929fdb7bdcaa4fbe7f01413ed3d98077df798530e5b04f116c83"},
]
=======
tomli = [
    {file = "tomli-2.0.1-py3-none-any.whl", hash = "sha256:939de3e7a6161af0c887ef91b7d41a53e7c5a1ca976325f429cb46ea9bc30ecc"},
    {file = "tomli-2.0.1.tar.gz", hash = "sha256:de526c12914f0c550d15924c62d72abc48d6fe7364aa87328337a31007fe8a4f"},
]
tornado = []
traitlets = []
typed-ast = []
types-python-dateutil = []
types-retry = []
typing-extensions = []
urllib3 = []
wcwidth = []
>>>>>>> 36795638
webencodings = []
zipp = []<|MERGE_RESOLUTION|>--- conflicted
+++ resolved
@@ -11,7 +11,6 @@
 version = "3.6.1"
 description = "High level compatibility layer for multiple asynchronous event loop implementations"
 category = "main"
-<<<<<<< HEAD
 optional = false
 python-versions = ">=3.6.2"
 
@@ -30,8 +29,6 @@
 version = "1.4.4"
 description = "A small Python module for determining appropriate platform-specific dirs, e.g. a \"user data dir\"."
 category = "dev"
-=======
->>>>>>> 36795638
 optional = false
 python-versions = ">=3.6.2"
 
@@ -507,11 +504,7 @@
 
 [[package]]
 name = "jupyter-client"
-<<<<<<< HEAD
 version = "7.4.2"
-=======
-version = "7.3.5"
->>>>>>> 36795638
 description = "Jupyter protocol implementation and client libraries"
 category = "main"
 optional = true
@@ -652,11 +645,7 @@
 
 [[package]]
 name = "nbclient"
-<<<<<<< HEAD
 version = "0.7.0"
-=======
-version = "0.6.8"
->>>>>>> 36795638
 description = "A client library for executing notebooks. Formerly nbconvert's ExecutePreprocessor."
 category = "main"
 optional = true
@@ -669,21 +658,12 @@
 traitlets = ">=5.2.2"
 
 [package.extras]
-<<<<<<< HEAD
 test = ["xmltodict", "twine (>=1.11.0)", "testpath", "setuptools (>=60.0)", "pytest-cov (>=2.6.1)", "pytest-asyncio", "pytest (>=4.1)", "pre-commit", "pip (>=18.1)", "nbconvert", "mypy", "ipywidgets", "ipython", "ipykernel", "flake8", "check-manifest", "black"]
 sphinx = ["sphinx-book-theme", "Sphinx (>=1.7)", "myst-parser", "moto", "mock", "autodoc-traits"]
 
 [[package]]
 name = "nbconvert"
 version = "7.2.1"
-=======
-sphinx = ["autodoc-traits", "mock", "moto", "myst-parser", "Sphinx (>=1.7)", "sphinx-book-theme"]
-test = ["black", "check-manifest", "flake8", "ipykernel", "ipython", "ipywidgets", "mypy", "nbconvert", "pip (>=18.1)", "pre-commit", "pytest (>=4.1)", "pytest-asyncio", "pytest-cov (>=2.6.1)", "setuptools (>=60.0)", "testpath", "twine (>=1.11.0)", "xmltodict"]
-
-[[package]]
-name = "nbconvert"
-version = "7.0.0"
->>>>>>> 36795638
 description = "Converting Jupyter Notebooks"
 category = "main"
 optional = true
@@ -697,10 +677,7 @@
 jinja2 = ">=3.0"
 jupyter-core = ">=4.7"
 jupyterlab-pygments = "*"
-<<<<<<< HEAD
-=======
 lxml = "*"
->>>>>>> 36795638
 markupsafe = ">=2.0"
 mistune = ">=2.0.3,<3"
 nbclient = ">=0.5.0"
@@ -712,13 +689,8 @@
 traitlets = ">=5.0"
 
 [package.extras]
-<<<<<<< HEAD
 all = ["ipykernel", "ipython", "ipywidgets (>=7)", "myst-parser", "nbsphinx (>=0.2.12)", "pre-commit", "pyppeteer (>=1,<1.1)", "pyqtwebengine (>=5.15)", "pytest", "pytest-cov", "pytest-dependency", "sphinx-rtd-theme", "sphinx (==5.0.2)", "tornado (>=6.1)"]
 docs = ["ipython", "myst-parser", "nbsphinx (>=0.2.12)", "sphinx-rtd-theme", "sphinx (==5.0.2)"]
-=======
-all = ["ipykernel", "ipython", "ipywidgets (>=7)", "nbsphinx (>=0.2.12)", "pre-commit", "pyppeteer (>=1,<1.1)", "pyqtwebengine (>=5.15)", "pytest", "pytest-cov", "pytest-dependency", "sphinx-rtd-theme", "sphinx (==5.0.2)", "tornado (>=6.1)"]
-docs = ["ipython", "nbsphinx (>=0.2.12)", "sphinx-rtd-theme", "sphinx (==5.0.2)"]
->>>>>>> 36795638
 qtpdf = ["pyqtwebengine (>=5.15)"]
 qtpng = ["pyqtwebengine (>=5.15)"]
 serve = ["tornado (>=6.1)"]
@@ -727,11 +699,7 @@
 
 [[package]]
 name = "nbformat"
-<<<<<<< HEAD
 version = "5.7.0"
-=======
-version = "5.6.1"
->>>>>>> 36795638
 description = "The Jupyter Notebook format"
 category = "main"
 optional = true
@@ -765,11 +733,7 @@
 
 [[package]]
 name = "nest-asyncio"
-<<<<<<< HEAD
 version = "1.5.6"
-=======
-version = "1.5.5"
->>>>>>> 36795638
 description = "Patch asyncio to allow nested event loops"
 category = "main"
 optional = true
@@ -865,8 +829,6 @@
 python-versions = ">=3.6"
 
 [[package]]
-<<<<<<< HEAD
-=======
 name = "platformdirs"
 version = "2.5.2"
 description = "A small Python module for determining appropriate platform-specific dirs, e.g. a \"user data dir\"."
@@ -879,7 +841,6 @@
 test = ["appdirs (==1.4.4)", "pytest-cov (>=2.7)", "pytest-mock (>=3.6)", "pytest (>=6)"]
 
 [[package]]
->>>>>>> 36795638
 name = "pluggy"
 version = "1.0.0"
 description = "plugin and hook calling mechanisms for python"
@@ -1068,11 +1029,7 @@
 
 [[package]]
 name = "pytest-mock"
-<<<<<<< HEAD
 version = "3.10.0"
-=======
-version = "3.9.0"
->>>>>>> 36795638
 description = "Thin-wrapper around the mock package for easier use with pytest"
 category = "dev"
 optional = false
@@ -1145,11 +1102,7 @@
 
 [[package]]
 name = "pytz"
-<<<<<<< HEAD
 version = "2022.4"
-=======
-version = "2022.2.1"
->>>>>>> 36795638
 description = "World timezone definitions, modern and historical"
 category = "main"
 optional = true
@@ -1216,7 +1169,6 @@
 sphinx = ">=1.3.1"
 
 [[package]]
-<<<<<<< HEAD
 name = "regex"
 version = "2022.9.13"
 description = "Alternative regular expression module, to replace re."
@@ -1225,8 +1177,6 @@
 python-versions = ">=3.6"
 
 [[package]]
-=======
->>>>>>> 36795638
 name = "requests"
 version = "2.28.1"
 description = "Python HTTP for Humans."
@@ -1241,13 +1191,8 @@
 urllib3 = ">=1.21.1,<1.27"
 
 [package.extras]
-<<<<<<< HEAD
 socks = ["PySocks (>=1.5.6,!=1.5.7)"]
 use_chardet_on_py3 = ["chardet (>=3.0.2,<6)"]
-=======
-use_chardet_on_py3 = ["chardet (>=3.0.2,<6)"]
-socks = ["PySocks (>=1.5.6,!=1.5.7)"]
->>>>>>> 36795638
 
 [[package]]
 name = "respx"
@@ -1570,15 +1515,9 @@
 python-versions = "*"
 
 [[package]]
-<<<<<<< HEAD
 name = "typing-extensions"
 version = "4.4.0"
 description = "Backported and Experimental Type Hints for Python 3.7+"
-=======
-name = "types-retry"
-version = "0.9.9"
-description = "Typing stubs for retry"
->>>>>>> 36795638
 category = "main"
 optional = false
 python-versions = ">=3.7"
@@ -1622,24 +1561,15 @@
 
 [[package]]
 name = "zipp"
-<<<<<<< HEAD
 version = "3.9.0"
-=======
-version = "3.8.1"
->>>>>>> 36795638
 description = "Backport of pathlib-compatible object wrapper for zip files"
 category = "main"
 optional = false
 python-versions = ">=3.7"
 
 [package.extras]
-<<<<<<< HEAD
 docs = ["sphinx (>=3.5)", "jaraco.packaging (>=9)", "rst.linker (>=1.9)", "furo", "jaraco.tidelift (>=1.4)"]
 testing = ["pytest (>=6)", "pytest-checkdocs (>=2.4)", "pytest-flake8", "flake8 (<5)", "pytest-cov", "pytest-enabler (>=1.3)", "jaraco.itertools", "func-timeout", "jaraco.functools", "more-itertools", "pytest-black (>=0.3.7)", "pytest-mypy (>=0.9.1)"]
-=======
-docs = ["sphinx", "jaraco.packaging (>=9)", "rst.linker (>=1.9)", "jaraco.tidelift (>=1.4)"]
-testing = ["pytest (>=6)", "pytest-checkdocs (>=2.4)", "pytest-flake8", "pytest-cov", "pytest-enabler (>=1.3)", "jaraco.itertools", "func-timeout", "pytest-black (>=0.3.7)", "pytest-mypy (>=0.9.1)"]
->>>>>>> 36795638
 
 [extras]
 docs = ["Sphinx", "sphinx-rtd-theme", "nbsphinx", "recommonmark"]
@@ -1648,7 +1578,6 @@
 [metadata]
 lock-version = "1.1"
 python-versions = "^3.7"
-<<<<<<< HEAD
 content-hash = "b4d5c5f7e5fb342d450a33c50c21465956a18b34c87463b9f4eee6ce602e603f"
 
 [metadata.files]
@@ -1664,13 +1593,6 @@
     {file = "appdirs-1.4.4-py2.py3-none-any.whl", hash = "sha256:a841dacd6b99318a741b166adb07e19ee71a274450e68237b4650ca1055ab128"},
     {file = "appdirs-1.4.4.tar.gz", hash = "sha256:7d5d0167b2b1ba821647616af46a749d1c653740dd0d2415100fe26e27afdf41"},
 ]
-=======
-content-hash = "5e6669b8a53f21c9cab997d770c6196d1baaf5cba8a5ca089e8d24f7d39a9353"
-
-[metadata.files]
-alabaster = []
-anyio = []
->>>>>>> 36795638
 appnope = []
 atomicwrites = []
 attrs = [
@@ -1680,13 +1602,9 @@
 babel = []
 backcall = []
 beautifulsoup4 = []
-<<<<<<< HEAD
 black = [
     {file = "black-20.8b1.tar.gz", hash = "sha256:1c02557aa099101b9d21496f8a914e9ed2222ef70336404eeeac8edba836fbea"},
 ]
-=======
-black = []
->>>>>>> 36795638
 bleach = []
 certifi = []
 cffi = []
@@ -1703,21 +1621,12 @@
     {file = "decorator-5.1.1.tar.gz", hash = "sha256:637996211036b6385ef91435e4fae22989472f9d571faba8927ba8253acbc330"},
 ]
 defusedxml = []
-<<<<<<< HEAD
 docutils = [
     {file = "docutils-0.16-py2.py3-none-any.whl", hash = "sha256:0c5b78adfbf7762415433f5515cd5c9e762339e23369dbe8000d84a4bf4ab3af"},
     {file = "docutils-0.16.tar.gz", hash = "sha256:c2de3a60e9e7d07be26b7f2b00ca0309c207e06c100f9cc2a94931fc75a478fc"},
 ]
 entrypoints = []
 execnet = []
-=======
-docutils = []
-entrypoints = []
-execnet = [
-    {file = "execnet-1.9.0-py2.py3-none-any.whl", hash = "sha256:a295f7cc774947aac58dde7fdc85f4aa00c42adf5d8f5468fc630c1acf30a142"},
-    {file = "execnet-1.9.0.tar.gz", hash = "sha256:8f694f3ba9cc92cab508b152dcfe322153975c29bda272e2fd7f3f00f36e47c5"},
-]
->>>>>>> 36795638
 fastjsonschema = []
 flake8 = [
     {file = "flake8-3.9.2-py2.py3-none-any.whl", hash = "sha256:bf8fd333346d844f616e8d47905ef3a3384edae6b4e9beb0c5101e25e3110907"},
@@ -1728,7 +1637,6 @@
     {file = "h11-0.12.0-py3-none-any.whl", hash = "sha256:36a3cb8c0a032f56e2da7084577878a035d3b61d104230d4bd49c0c6b555a9c6"},
     {file = "h11-0.12.0.tar.gz", hash = "sha256:47222cb6067e4a307d535814917cd98fd0a57b6788ce715755fa2b6c28b56042"},
 ]
-<<<<<<< HEAD
 httpcore = [
     {file = "httpcore-0.15.0-py3-none-any.whl", hash = "sha256:1105b8b73c025f23ff7c36468e4432226cbb959176eab66864b8e31c4ee27fa6"},
     {file = "httpcore-0.15.0.tar.gz", hash = "sha256:18b68ab86a3ccf3e7dc0f43598eaddcf472b602aba29f9aa6ab85fe2ada3980b"},
@@ -1737,10 +1645,6 @@
     {file = "httpx-0.23.0-py3-none-any.whl", hash = "sha256:42974f577483e1e932c3cdc3cd2303e883cbfba17fe228b0f63589764d7b9c4b"},
     {file = "httpx-0.23.0.tar.gz", hash = "sha256:f28eac771ec9eb4866d3fb4ab65abd42d38c424739e80c08d8d20570de60b0ef"},
 ]
-=======
-httpcore = []
-httpx = []
->>>>>>> 36795638
 idna = []
 imagesize = []
 importlib-metadata = []
@@ -1860,13 +1764,10 @@
 pexpect = []
 pickleshare = []
 pkgutil-resolve-name = []
-<<<<<<< HEAD
-=======
 platformdirs = [
     {file = "platformdirs-2.5.2-py3-none-any.whl", hash = "sha256:027d8e83a2d7de06bbac4e5ef7e023c02b863d7ea5d079477e722bb41ab25788"},
     {file = "platformdirs-2.5.2.tar.gz", hash = "sha256:58c8abb07dcb441e6ee4b11d8df0ac856038f944ab98b7be6b27b2a3c7feef19"},
 ]
->>>>>>> 36795638
 pluggy = [
     {file = "pluggy-1.0.0-py2.py3-none-any.whl", hash = "sha256:74134bbf457f031a36d68416e1509f34bd5ccc019f0bcc952c7b909d06b37bd3"},
     {file = "pluggy-1.0.0.tar.gz", hash = "sha256:4224373bacce55f955a878bf9cfa763c1e360858e330072059e10bad68531159"},
@@ -1895,8 +1796,6 @@
 pyparsing = [
     {file = "pyparsing-3.0.9-py3-none-any.whl", hash = "sha256:5026bae9a10eeaefb61dab2f09052b9f4307d44aee4eda64b309723d8d206bbc"},
     {file = "pyparsing-3.0.9.tar.gz", hash = "sha256:2b020ecf7d21b687f219b71ecad3631f644a47f01403fa1d1036b0c6416d70fb"},
-<<<<<<< HEAD
-=======
 ]
 pyrsistent = [
     {file = "pyrsistent-0.18.1-cp310-cp310-macosx_10_9_universal2.whl", hash = "sha256:df46c854f490f81210870e509818b729db4488e1f30f2a1ce1698b2295a878d1"},
@@ -1920,7 +1819,6 @@
     {file = "pyrsistent-0.18.1-cp39-cp39-win32.whl", hash = "sha256:1b34eedd6812bf4d33814fca1b66005805d3640ce53140ab8bbb1e2651b0d9bc"},
     {file = "pyrsistent-0.18.1-cp39-cp39-win_amd64.whl", hash = "sha256:e24a828f57e0c337c8d8bb9f6b12f09dfdf0273da25fda9e314f0b684b415a07"},
     {file = "pyrsistent-0.18.1.tar.gz", hash = "sha256:d4d61f8b993a7255ba714df3aca52700f8125289f84f704cf80916517c46eb96"},
->>>>>>> 36795638
 ]
 pyrsistent = []
 pytest = [
@@ -1931,26 +1829,18 @@
     {file = "pytest-cov-2.12.1.tar.gz", hash = "sha256:261ceeb8c227b726249b376b8526b600f38667ee314f910353fa318caa01f4d7"},
     {file = "pytest_cov-2.12.1-py2.py3-none-any.whl", hash = "sha256:261bb9e47e65bd099c89c3edf92972865210c36813f80ede5277dceb77a4a62a"},
 ]
-<<<<<<< HEAD
-pytest-forked = []
-=======
 pytest-forked = [
     {file = "pytest-forked-1.4.0.tar.gz", hash = "sha256:8b67587c8f98cbbadfdd804539ed5455b6ed03802203485dd2f53c1422d7440e"},
     {file = "pytest_forked-1.4.0-py3-none-any.whl", hash = "sha256:bbbb6717efc886b9d64537b41fb1497cfaf3c9601276be8da2cccfea5a3c8ad8"},
 ]
->>>>>>> 36795638
 pytest-freezegun = []
 pytest-mock = []
 pytest-rerunfailures = []
 pytest-timeout = []
-<<<<<<< HEAD
-pytest-xdist = []
-=======
 pytest-xdist = [
     {file = "pytest-xdist-2.5.0.tar.gz", hash = "sha256:4580deca3ff04ddb2ac53eba39d76cb5dd5edeac050cb6fbc768b0dd712b4edf"},
     {file = "pytest_xdist-2.5.0-py3-none-any.whl", hash = "sha256:6fe5c74fec98906deb8f2d2b616b5c782022744978e7bd4695d39c8f42d0ce65"},
 ]
->>>>>>> 36795638
 python-dateutil = [
     {file = "python-dateutil-2.8.2.tar.gz", hash = "sha256:0123cacc1627ae19ddf3c27a5de5bd67ee4586fbdd6440d9748f8abb483d3e86"},
     {file = "python_dateutil-2.8.2-py2.py3-none-any.whl", hash = "sha256:961d03dc3453ebbc59dbdea9e4e11c5651520a876d0f4db161e8674aae935da9"},
@@ -1960,7 +1850,6 @@
 pywin32 = []
 pyzmq = []
 qcs-api-client = []
-<<<<<<< HEAD
 qcs-sdk-python = []
 recommonmark = []
 regex = []
@@ -1969,11 +1858,6 @@
     {file = "respx-0.15.1-py2.py3-none-any.whl", hash = "sha256:07b69af4f127e6651ab0fd104a484bcb9d98b901b25234d4158851ff5a37e34a"},
     {file = "respx-0.15.1.tar.gz", hash = "sha256:d3438b7ec2edb5a4f575c0ca5a51c37b9a55c42c6693d178a1917aeca290de7f"},
 ]
-=======
-recommonmark = []
-requests = []
-respx = []
->>>>>>> 36795638
 retry = [
     {file = "retry-0.9.2-py2.py3-none-any.whl", hash = "sha256:ccddf89761fa2c726ab29391837d4327f819ea14d244c232a1d24c67a2f98606"},
     {file = "retry-0.9.2.tar.gz", hash = "sha256:f8bfa8b99b69c4506d6f5bd3b0aabf77f98cdb17f3c9fc3f5ca820033336fba4"},
@@ -2026,7 +1910,6 @@
     {file = "six-1.16.0.tar.gz", hash = "sha256:1e61c37477a1626458e36f7b1d82aa5c9b094fa4802892072e49de9c60c4c926"},
 ]
 sniffio = []
-<<<<<<< HEAD
 snowballstemmer = [
     {file = "snowballstemmer-2.2.0-py2.py3-none-any.whl", hash = "sha256:c8e1716e83cc398ae16824e5572ae04e0d9fc2c6b985fb0f900f5f0c96ecba1a"},
     {file = "snowballstemmer-2.2.0.tar.gz", hash = "sha256:09b16deb8547d3412ad7b590689584cd0fe25ec8db3be37788be3810cbf19cb1"},
@@ -2061,24 +1944,11 @@
     {file = "sphinxcontrib-serializinghtml-1.1.5.tar.gz", hash = "sha256:aa5f6de5dfdf809ef505c4895e51ef5c9eac17d0f287933eb49ec495280b6952"},
     {file = "sphinxcontrib_serializinghtml-1.1.5-py2.py3-none-any.whl", hash = "sha256:352a9a00ae864471d3a7ead8d7d79f5fc0b57e8b3f95e9867eb9eb28999b92fd"},
 ]
-=======
-snowballstemmer = []
-soupsieve = []
-sphinx = []
-sphinx-rtd-theme = []
-sphinxcontrib-applehelp = []
-sphinxcontrib-devhelp = []
-sphinxcontrib-htmlhelp = []
-sphinxcontrib-jsmath = []
-sphinxcontrib-qthelp = []
-sphinxcontrib-serializinghtml = []
->>>>>>> 36795638
 tinycss2 = []
 toml = [
     {file = "toml-0.10.2-py2.py3-none-any.whl", hash = "sha256:806143ae5bfb6a3c6e736a764057db0e6a0e05e338b5630894a5f779cabb4f9b"},
     {file = "toml-0.10.2.tar.gz", hash = "sha256:b3bda1d108d5dd99f4a20d24d9c348e91c4db7ab1b749200bded2f839ccbe68f"},
 ]
-<<<<<<< HEAD
 tornado = []
 traitlets = []
 typed-ast = [
@@ -2119,19 +1989,5 @@
     {file = "wcwidth-0.2.5-py2.py3-none-any.whl", hash = "sha256:beb4802a9cebb9144e99086eff703a642a13d6a0052920003a230f3294bbe784"},
     {file = "wcwidth-0.2.5.tar.gz", hash = "sha256:c4d647b99872929fdb7bdcaa4fbe7f01413ed3d98077df798530e5b04f116c83"},
 ]
-=======
-tomli = [
-    {file = "tomli-2.0.1-py3-none-any.whl", hash = "sha256:939de3e7a6161af0c887ef91b7d41a53e7c5a1ca976325f429cb46ea9bc30ecc"},
-    {file = "tomli-2.0.1.tar.gz", hash = "sha256:de526c12914f0c550d15924c62d72abc48d6fe7364aa87328337a31007fe8a4f"},
-]
-tornado = []
-traitlets = []
-typed-ast = []
-types-python-dateutil = []
-types-retry = []
-typing-extensions = []
-urllib3 = []
-wcwidth = []
->>>>>>> 36795638
 webencodings = []
 zipp = []