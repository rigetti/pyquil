# Changelog

<<<<<<< HEAD
## 4.0.0-rc.16

### Breaking Changes

- use qcs-sdk-python implementation of conjugate_pauli_by_clifford and generate_randomized_benchmarking_sequence (#1557)
- remove qcs-api-client dependency (#1550)
- Removes the compatilbility.v2 subpackage

### Features

- remove v2 compatibility layer (#1475)
- gracefully handle error when QPU unavailable for engagement (#1457)

### Fixes

- Parametric DefGates and upper case function call expressions will no longer fail to parse. (#1589)
- native_quil_to_executable will no longer block indefinitely (#1585)
- The default QCSClient will now load without having QCS credentials (#1582)
- bump qcs-sdk-python to fix waveforms (#1507)
- Remove pyi type annotations causing runtime errors (#1506)
- use highest priority Gateway (#1504)
- use properly packaged qcs-sdk types
- Docs Theme
- Docker qvm/quilc in `rigetti/forest` image. (#1437)
- DefFrame to/from Quil with JSON values (#1419)
- DefFrame to/from Quil with JSON values (#1419)
- Correctly apply the phase in quilwaveforms (#1408)
- allow spaces in DEFFRAME specs
- Correctly apply the phase in quilwaveforms (#1408)
- Changed pad_left to pad_right
- allow spaces in DEFFRAME specs
- Changed pad_left to pad_right
- update Quil-T docs to use `get_calibration_program()` name (#1389)
- allow np.ndarray in write_memory and disallow non-int and non-fl… (#1365)
- document error on noisy qcs qpu request
- Fix bug in QPU workflow
- Fix execution of parametric programs (#1353)
- sphinx>=3.0.0,<4.0.0
- support instructions with no qubits or parameters
- remove extraneous debug prints
- Remove test RPCQ server to improve CI consistency. (#1350)
- lock port test fixture
- provide default client configuration on get qcs qpu (#1333)
- raise error on noisy qcs qpu (#1332)
- ignore node modules and commit npm lock
- Fix contiguous engagement handling (#1325)
- Re-add `QPUCompiler.refresh_calibration_program()` (#1323)
- add git commit messge check (#1318)
- include dead attributes when no gates present (#1317)
- Fix RC publising to PyPI
- GitHub checks for PRs to rc branch

## 4.0.0-rc.15

### Breaking Changes

- use qcs-sdk-python implementation of conjugate_pauli_by_clifford and generate_randomized_benchmarking_sequence (#1557)
- remove qcs-api-client dependency (#1550)
- Removes the compatilbility.v2 subpackage

### Features

- remove v2 compatibility layer (#1475)
- gracefully handle error when QPU unavailable for engagement (#1457)

### Fixes

- native_quil_to_executable will no longer block indefinitely (#1585)
- The default QCSClient will now load without having QCS credentials (#1582)
- bump qcs-sdk-python to fix waveforms (#1507)
- Remove pyi type annotations causing runtime errors (#1506)
- use highest priority Gateway (#1504)
- use properly packaged qcs-sdk types
- Docs Theme
- Docker qvm/quilc in `rigetti/forest` image. (#1437)
- DefFrame to/from Quil with JSON values (#1419)
- DefFrame to/from Quil with JSON values (#1419)
- Correctly apply the phase in quilwaveforms (#1408)
- allow spaces in DEFFRAME specs
- Correctly apply the phase in quilwaveforms (#1408)
- Changed pad_left to pad_right
- allow spaces in DEFFRAME specs
- Changed pad_left to pad_right
- update Quil-T docs to use `get_calibration_program()` name (#1389)
- allow np.ndarray in write_memory and disallow non-int and non-fl… (#1365)
- document error on noisy qcs qpu request
- Fix bug in QPU workflow
- Fix execution of parametric programs (#1353)
- sphinx>=3.0.0,<4.0.0
- support instructions with no qubits or parameters
- remove extraneous debug prints
- Remove test RPCQ server to improve CI consistency. (#1350)
- lock port test fixture
- provide default client configuration on get qcs qpu (#1333)
- raise error on noisy qcs qpu (#1332)
- ignore node modules and commit npm lock
- Fix contiguous engagement handling (#1325)
- Re-add `QPUCompiler.refresh_calibration_program()` (#1323)
- add git commit messge check (#1318)
- include dead attributes when no gates present (#1317)
- Fix RC publising to PyPI
- GitHub checks for PRs to rc branch

## 4.0.0-rc.14

### Breaking Changes

- use qcs-sdk-python implementation of conjugate_pauli_by_clifford and generate_randomized_benchmarking_sequence (#1557)
- remove qcs-api-client dependency (#1550)
- Removes the compatilbility.v2 subpackage

### Features

- remove v2 compatibility layer (#1475)
- gracefully handle error when QPU unavailable for engagement (#1457)

### Fixes

- The default QCSClient will now load without having QCS credentials (#1582)
- bump qcs-sdk-python to fix waveforms (#1507)
- Remove pyi type annotations causing runtime errors (#1506)
- use highest priority Gateway (#1504)
- use properly packaged qcs-sdk types
- Docs Theme
- Docker qvm/quilc in `rigetti/forest` image. (#1437)
- DefFrame to/from Quil with JSON values (#1419)
- DefFrame to/from Quil with JSON values (#1419)
- Correctly apply the phase in quilwaveforms (#1408)
- allow spaces in DEFFRAME specs
- Correctly apply the phase in quilwaveforms (#1408)
- Changed pad_left to pad_right
- allow spaces in DEFFRAME specs
- Changed pad_left to pad_right
- update Quil-T docs to use `get_calibration_program()` name (#1389)
- allow np.ndarray in write_memory and disallow non-int and non-fl… (#1365)
- document error on noisy qcs qpu request
- Fix bug in QPU workflow
- Fix execution of parametric programs (#1353)
- sphinx>=3.0.0,<4.0.0
- support instructions with no qubits or parameters
- remove extraneous debug prints
- Remove test RPCQ server to improve CI consistency. (#1350)
- lock port test fixture
- provide default client configuration on get qcs qpu (#1333)
- raise error on noisy qcs qpu (#1332)
- ignore node modules and commit npm lock
- Fix contiguous engagement handling (#1325)
- Re-add `QPUCompiler.refresh_calibration_program()` (#1323)
- add git commit messge check (#1318)
- include dead attributes when no gates present (#1317)
- Fix RC publising to PyPI
- GitHub checks for PRs to rc branch

## 4.0.0-rc.13

### Breaking Changes

- use qcs-sdk-python implementation of conjugate_pauli_by_clifford and generate_randomized_benchmarking_sequence (#1557)
- remove qcs-api-client dependency (#1550)
- Removes the compatilbility.v2 subpackage

### Features

- remove v2 compatibility layer (#1475)
- gracefully handle error when QPU unavailable for engagement (#1457)

### Fixes

- bump qcs-sdk-python to fix waveforms (#1507)
- Remove pyi type annotations causing runtime errors (#1506)
- use highest priority Gateway (#1504)
- use properly packaged qcs-sdk types
- Docs Theme
- Docker qvm/quilc in `rigetti/forest` image. (#1437)
- DefFrame to/from Quil with JSON values (#1419)
- DefFrame to/from Quil with JSON values (#1419)
- Correctly apply the phase in quilwaveforms (#1408)
- allow spaces in DEFFRAME specs
- Correctly apply the phase in quilwaveforms (#1408)
- Changed pad_left to pad_right
- allow spaces in DEFFRAME specs
- Changed pad_left to pad_right
- update Quil-T docs to use `get_calibration_program()` name (#1389)
- allow np.ndarray in write_memory and disallow non-int and non-fl… (#1365)
- document error on noisy qcs qpu request
- Fix bug in QPU workflow
- Fix execution of parametric programs (#1353)
- sphinx>=3.0.0,<4.0.0
- support instructions with no qubits or parameters
- remove extraneous debug prints
- Remove test RPCQ server to improve CI consistency. (#1350)
- lock port test fixture
- provide default client configuration on get qcs qpu (#1333)
- raise error on noisy qcs qpu (#1332)
- ignore node modules and commit npm lock
- Fix contiguous engagement handling (#1325)
- Re-add `QPUCompiler.refresh_calibration_program()` (#1323)
- add git commit messge check (#1318)
- include dead attributes when no gates present (#1317)
- Fix RC publising to PyPI
- GitHub checks for PRs to rc branch

## 4.0.0-rc.12

### Breaking Changes

- use qcs-sdk-python implementation of conjugate_pauli_by_clifford and generate_randomized_benchmarking_sequence (#1557)
- remove qcs-api-client dependency (#1550)
- Removes the compatilbility.v2 subpackage

### Features

- remove v2 compatibility layer (#1475)
- gracefully handle error when QPU unavailable for engagement (#1457)

### Fixes

- bump qcs-sdk-python to fix waveforms (#1507)
- Remove pyi type annotations causing runtime errors (#1506)
- use highest priority Gateway (#1504)
- use properly packaged qcs-sdk types
- Docs Theme
- Docker qvm/quilc in `rigetti/forest` image. (#1437)
- DefFrame to/from Quil with JSON values (#1419)
- DefFrame to/from Quil with JSON values (#1419)
- Correctly apply the phase in quilwaveforms (#1408)
- allow spaces in DEFFRAME specs
- Correctly apply the phase in quilwaveforms (#1408)
- Changed pad_left to pad_right
- allow spaces in DEFFRAME specs
- Changed pad_left to pad_right
- update Quil-T docs to use `get_calibration_program()` name (#1389)
- allow np.ndarray in write_memory and disallow non-int and non-fl… (#1365)
- document error on noisy qcs qpu request
- Fix bug in QPU workflow
- Fix execution of parametric programs (#1353)
- sphinx>=3.0.0,<4.0.0
- support instructions with no qubits or parameters
- remove extraneous debug prints
- Remove test RPCQ server to improve CI consistency. (#1350)
- lock port test fixture
- provide default client configuration on get qcs qpu (#1333)
- raise error on noisy qcs qpu (#1332)
- ignore node modules and commit npm lock
- Fix contiguous engagement handling (#1325)
- Re-add `QPUCompiler.refresh_calibration_program()` (#1323)
- add git commit messge check (#1318)
- include dead attributes when no gates present (#1317)
- Fix RC publising to PyPI
- GitHub checks for PRs to rc branch

## 4.0.0-rc.11

### Breaking Changes

- use qcs-sdk-python implementation of conjugate_pauli_by_clifford and generate_randomized_benchmarking_sequence (#1557)
- remove qcs-api-client dependency (#1550)
- Removes the compatilbility.v2 subpackage

### Features

- remove v2 compatibility layer (#1475)
- gracefully handle error when QPU unavailable for engagement (#1457)

### Fixes

- bump qcs-sdk-python to fix waveforms (#1507)
- Remove pyi type annotations causing runtime errors (#1506)
- use highest priority Gateway (#1504)
- use properly packaged qcs-sdk types
- Docs Theme
- Docker qvm/quilc in `rigetti/forest` image. (#1437)
- DefFrame to/from Quil with JSON values (#1419)
- DefFrame to/from Quil with JSON values (#1419)
- Correctly apply the phase in quilwaveforms (#1408)
- allow spaces in DEFFRAME specs
- Correctly apply the phase in quilwaveforms (#1408)
- Changed pad_left to pad_right
- allow spaces in DEFFRAME specs
- Changed pad_left to pad_right
- update Quil-T docs to use `get_calibration_program()` name (#1389)
- allow np.ndarray in write_memory and disallow non-int and non-fl… (#1365)
- document error on noisy qcs qpu request
- Fix bug in QPU workflow
- Fix execution of parametric programs (#1353)
- sphinx>=3.0.0,<4.0.0
- support instructions with no qubits or parameters
- remove extraneous debug prints
- Remove test RPCQ server to improve CI consistency. (#1350)
- lock port test fixture
- provide default client configuration on get qcs qpu (#1333)
- raise error on noisy qcs qpu (#1332)
- ignore node modules and commit npm lock
- Fix contiguous engagement handling (#1325)
- Re-add `QPUCompiler.refresh_calibration_program()` (#1323)
- add git commit messge check (#1318)
- include dead attributes when no gates present (#1317)
- Fix RC publising to PyPI
- GitHub checks for PRs to rc branch

## 4.0.0-rc.10

### Breaking Changes

- Use qcs-sdk-python implementation of conjugate_pauli_by_clifford and generate_randomized_benchmarking_sequence (#1557)
- Replace `qcs-api-client` with `qcs-sdk-python` (#1550)
- Removed the `compatilbility.v2` subpackage (#1475)
- Removed the `EngagementManager` class as RPCQ is no longer used.
- Python 3.7 is no longer supported.

### Features

- pyQuil now uses `qcs-sdk-python` (bindings to the QCS Rust SDK) for compiling and executing programs.
- RPCQ has been removed in favor of OpenAPI and GRPC calls. This enables:
    - Better performance
    - Better error messages when a request fails
- The improved Rust backend allows on-demand access to a QPU.
=======
## 3.5.4

### Fixes

- Loosen `networkx` requirements (#1584)

## 3.5.3

### Fixes

- Correctly parse matrix gate definitions and support lower case function call expressions (#1588)

## 3.5.2

## 3.5.1

## 3.5.0

### Features

- Add CHANNEL-DELAY attribute to DefFrame (#1564)

### Fixes

- improve messaging on QPU and compiler timeout (#1397)
>>>>>>> 673928a8

## 3.5.0-rc.0

### Features

- Add CHANNEL-DELAY attribute to DefFrame (#1564)

## 3.4.1

### Fixes

- regression on pyquil 3.4.0 regarding DEFCAL filtering (#1562)

## 3.4.0

### Features

- check and warn for existing gate when using defgate (#1512)
- add hash method to Program (#1527)

## 3.3.5

### Fixes

- Allow benchmarks to be missing for 1QRB; fallback to default RX fidelity (#1556)

## 3.3.4

## 3.3.3

### Fixes

- incorrect circuit rendering (#1520)

## 3.3.2

## 3.3.1

### Fixes

- report non-503 http status errors when creating engagements (#1479)
- Ensure adding programs doesn't mutate the first (#1477)

## 3.3.0

### Features

- gracefully handle error when QPU unavailable for engagement (#1457)

## 3.3.0-rc.0

### Features

- gracefully handle error when QPU unavailable for engagement (#1457)

## [v3.2.0](https://github.com/rigetti/pyquil/releases/tag/v3.2.0)

### Improvements and Changes

- `QAMExecutionResult` now includes `execution_duration_microseconds`, providing the amount of time
  a job held exclusive hardware access. (@randall-fulton, #1436)
- Upgrade `qcs-api-client` so that clients can specify a QCS account on their profile, which `qcs-api-client` will in turn use to set `X-QCS-ACCOUNT-{ID/TYPE}` headers on outgoing QCS requests, most notably during engagement creation. (@erichulburd, #1439)

- Upgrade `qcs-api-client` to address bug that occurs when the QCS profile and credentials name do not match. (@erichulburd, #1442)

- Allow newer versions of `qcs-api-client` (which allows newer versions of `iso8601` and `pyjwt`) to be used. (@vtomole, #1449)

## [v3.1.0](https://github.com/rigetti/pyquil/releases/tag/v3.1.0)

### Announcements

- `setup.py` has been removed and will no longer be generated as part of the automated release process.

### Improvements and Changes

- Function `pyquil.quilatom.substitute()` now supports substitution of classical `MemoryReference`
  objects such as `theta[4]` with their parameter values, enabling user-side parameter substitution.
- Versions of `qcs-api-client` up to 0.20.x are now supported.
- The CompilerISA of physical QPUs now assigns a fidelity of 1 to virtual RZs.

### Bugfixes

- Fix docs typo in `start.rst`, where an extra parentheses was present in a python code block (@ThomasMerkh).
- Fixed typo where `scale` was being used as the `phase` in generation of several waveforms.

## [v3.0.1](https://github.com/rigetti/pyquil/releases/tag/v3.0.1)

### Improvements and Changes

### Bugfixes

## [v3.1.0](https://github.com/rigetti/pyquil/releases/tag/v3.1.0)

### Announcements

- `setup.py` has been removed and will no longer be generated as part of the automated release process.

### Improvements and Changes

- Function `pyquil.quilatom.substitute()` now supports substitution of classical `MemoryReference`
  objects such as `theta[4]` with their parameter values, enabling user-side parameter substitution.
- Versions of `qcs-api-client` up to 0.20.x are now supported.

### Bugfixes

- Fix docs typo in `start.rst`, where an extra parentheses was present in a python code block (@ThomasMerkh).
- Fixed typo where `scale` was being used as the `phase` in generation of several waveforms.

## [v3.0.1](https://github.com/rigetti/pyquil/releases/tag/v3.0.1)

### Improvements and Changes

- Both `get_qc` and `QPU` now accept an `endpoint_id` argument which is used to engage
  against a specific QCS [quantum processor endpoint](https://docs.api.qcs.rigetti.com/#tag/endpoints).

### Bugfixes

- Allow `np.ndarray` when writing QAM memory. Disallow non-integer and non-float types.
- Fix typo where `qc.compiler.calibration_program` should be `qc.compiler.get_calibration_program()`.
- `DefFrame` string-valued fields that contain JSON strings now round trip to valid Quil and back to
  JSON via `DefFrame.out` and `parse`. Quil and JSON both claim `"` as their only string delimiter,
  so the JSON `"`s are escaped in the Quil.

## [v3.0.0](https://github.com/rigetti/pyquil/releases/tag/v3.0.0)

### Announcements

- pyQuil now directly supports the QCS API v1.0, offering you better performance and more
  granular data about QCS quantum processors.

- Python 3.6 is no longer supported. Python 3.7, 3.8, and 3.9 are supported.
- `pyquil.compatibility.v2` provides a number of classes/utilities which support the pyQuil v2 API, such as
  `get_qc`; `pyquil.compatibility.v2.api` offers `QuantumComputer`, `QPU`, and `QVM`. These may be
  used to incrementally migrate from v2 to v3, but should not be relied on indefinitely, as the
  underlying mechanics of these two versions will continue to diverge in the future.

### Improvements and Changes

- Added support and documentation for concurrent compilation and execution (see "Advanced Usage" in docs)

- `pyquil.version.__version__` has been moved to `pyquil.__version__`.

- `PyquilConfig` has been replaced by `api.QCSClientConfiguration`. As a result, the only supported configuration-related
  environment variables are:

  - `QCS_SETTINGS_APPLICATIONS_PYQUIL_QVM_URL` (replaces `QVM_URL`)
  - `QCS_SETTINGS_APPLICATIONS_PYQUIL_QUILC_URL` (replaces `QUILC_URL`)
  - `QCS_SETTINGS_FILE_PATH` (overrides location for `settings.toml`)
  - `QCS_SECRETS_FILE_PATH` (overrides location for `secrets.toml`)

- `ForestConnection` and `ForestSession` have been removed. Connection information is now managed via `api.QCSClientConfiguration`
  and `api.EngagementManager`.
- `QVMCompiler` now produces a `Program` instead of a `PyQuilExecutableResponse`.
- `QPU.get_version_info()` has been removed.

- `get_qc()` now accepts an `execution_timeout` parameter (in addition to the existing `compiler_timeout`) to specify
  a time limit on execution requests.
- `AbstractCompiler.set_timeout()` has been removed. Set timeouts via `get_qc()` instead (`execution_timeout`, `compiler_timeout` parameters).

- `QPUCompiler.refresh_calibration_program()` and `QPUCompiler.calibration_program` have been removed. Instead, use `QPUCompiler.get_calibration_program()`
  (with optional `force_refresh` argument).

- `QVMCompiler.get_calibration_program()`, `QVMCompiler.calibration_program`, and `QVMCompiler.refresh_calibration_program()` have been removed.
- `get_benchmarker()` has been removed in favor of calling `BenchmarkConnection` constructor directly.

- Moved compiler/ RPCQ models to `external/rpcq.py`, including `CompilerISA`. Eventually, we will move these into the RPCQ package.

- Replaced intermediary `Qubit.type` with an explicit list of gates that the client may pass to the compiler without further transformation.

- Dropped the intermediary `ISA` class. Rely exclusively on `CompilerISA` as a carrier of instruction set architecture information.

- Renamed package `device` to `quantum_processor`. Also renamed any symbols including `device` to include `quantum_processor` instead.

- Renamed `AbstractDevice` to `AbstractQuantumProcessor`, `CompilerDevice` to `CompilerQuantumProcessor`, `NxDevice` to `NxQuantumProcessor`, and `QCSDevice` to `QCSQuantumProcessor`.

- Support `AbstractQuantumProcessor`s derived from QCS `InstructionSetArchitecture`, `CompilerISA`, and `nx.Graph`.

- Dropped `api._quantum_processors`. Moved `get_device` to `pyquil.quantum_processor.qcs.get_qcs_quantum_processor`.

- Dropped `gates_in_isa` and refactored as an internal function for preparing a list of `pyquil.Gate`'s that the user may use to initialize a `NoiseModel` based on the underlying `CompilerISA`.

- `get_qc()` raises `ValueError` when the user passes a QCS quantum processor name and `noisy=True`.

- `QuantumComputer.run_and_measure()` has been removed. Instead, add explicit `MEASURE` instructions to programs and use
  `QuantumComputer.compile()` along with `QuantumComputer.run()` to compile and execute.
- The `ro` memory region is no longer implicitly declared. All memory regions must be declared explicitly.

- The `pyquil.magic` package has been removed in favor of writing programs more explicitly.

- Removed `TomographyExperiment` (deprecated). Use `Experiment` instead.

- Removed `Experiment.qubits` (deprecated).

- `ExperimentSetting` constructor no longer accepts a `PauliTerm` for its `in_state` parameter (deprecated). Supply a
  `TensorProductState` instead.

- Removed `ExperimentSetting.in_operator` (deprecated). Use `ExperimentSetting.in_state` instead.

- Removed the following `ExperimentResult` attributes (deprecated):

  - `stddev`: Use `std_err` instead.
  - `raw_stddev`: Use `raw_std_err` instead.
  - `calibration_stddev`: Use `calibration_std_err` instead.

- Removed deprecated `protoquil_positional` parameter from `QuantumComputer.compile()`. Use `protoquil` keyword
  parameter instead.

- `get_qc()` no longer accepts `"9q-generic"` (deprecated). Use `"9q-square"` instead.

- Removed `QAM.read_from_memory_region()` (deprecated). Use `QAMExecutionResult.readout_data.get(region_name)` instead.

- Removed `local_qvm()` (deprecated). Use `local_forest_runtime()` instead.

- Removed `Wavefunction.ground()` (deprecated). Use `Wavefunction.zeros()` instead.

- `WavefunctionSimulator`'s `run_and_measure()`, `wavefunction()`, and `expectation()` methods no longer accept a
  `Dict[MemoryReference, Any]` for the `memory_map` parameter (deprecated). Supply a
  `Dict[str, List[Union[int, float]]]` instead.
- `gates.MEASURE()` no longer accepts an integer for `classical_reg` (deprecated). Use a `MemoryReference` instead.

- Removed `gates.TRUE()`, `gates.FALSE()`, and classes `ClassicalTrue` and `ClassicalFalse` (deprecated).
  Use `gates.MOVE()` and class `ClassicalMove` instead.

- Removed `gates.OR()` and class `ClassicalOr` (deprecated). Use `gates.IOR()` and class `ClassicalInclusiveOr` instead.

- `measure_observables()` no longer accepts the following parameters (deprecated):
  - `n_shots`: Set on experiment's program with `Program.wrap_in_numshots_loop()` instead.
  - `active_reset`: Add `RESET` instruction to experiment's program instead.
  - `symmetrize_readout` & `readout_symmetrize`: Set `Experiment.symmetrization` on experiment instead.
- `PauliTerm.pauli_string()` now requires `qubits` instead of accepting them optionally (deprecated).

- Removed `Program.alloc()` (deprecated). Instantiate a `QubitPlaceholder` instead.

- Removed `Addr` (deprecated). Use `MemoryReference` instead.

- `QPUConnection` and `QVMConnection` have been removed in favor of using `QuantumComputer`, `QVM` or`QPU`
  (e.g. via `QuantumComputer.qam`), or `WavefunctionSimulator`.

- `WavefunctionSimulator` constructor now accepts optional `measurement_noise` and `gate_noise`. These noise parameters
  are passed to the QVM by `WavefunctionSimulator.run_and_measure()` and `WavefunctionSimulator.wavefunction()`.
- `noise.estimate_assignment_probs()` now accepts a `QuantumComputer` instead of `QVMConnection`.

- `QAM` and its subclasses (such as `QPU` and `QVM`) do not store any information specific to the state
  of execution requests, and thus are safe to be used concurrently by different requests. `QAM.run`
  is now composed of two intermediate calls:

  - `QAM.execute` starts execution of the provided executable, returning an opaque handle.
  - `QAM.get_result` uses the opaque handle returned by `execute` to retrieve the result values.

  These new calls can be used to enqueue multiple programs for execution prior to retrieving
  results for any of them. Note that this new pattern means that `QAM.load`, `QAM.reset`, and
  `QAM.wait` no longer exist.

- `QAM.run` no longer accepts a `memory_map` argument. Memory values must be written onto
  executable directly with `Program.write_memory()` and `EncryptedProgram.write_memory()` instead.

- `QuantumComputer`, `QAM`, `QPU`, and `QVM` are now safe to share across threads and processes,
  as they no longer store request-related state.

- `PyQVM.execute` has been renamed to `PyQVM.execute_once` to execute a single program from start
  to finish within the context of the existing `PyQVM` state. `PyQVM` is the only stateful `QAM`.
  `PyQVM.execute` now implements `QAM.execute` and resets the `PyQVM` state prior to program execution.

- `QuantumComputer.experiment` has been renamed to `QuantumComputer.run_experiment`.

- Results returned from execution are now referred to as `readout_data` rather than `memory`, reflecting the reality
  that the memory of the QAM is not currently exposed to the user. The exception to this rule is the stateful `PyQVM`,
  whose state is maintained within the pyQuil process and whose memory _may truly be inspected._ For that,
  `PyQVM.read_memory` remains available.

- `QuantumComputer.run` now returns a `QAMExecutionResult` rather than the readout data from the `ro` readout
  source. To access those same readout results, use `qc.run().readout_data.get('ro')`. This allows access to other
  execution-related information and other readout sources.
- Simultaneous, rather than independent, random benchmark scores are passed to quilc as the gate fidelity for RX and RZ operations.

## [v2.28.2](https://github.com/rigetti/pyquil/compare/v2.28.1..v2.28.2) (July 6, 2021)

### Announcements

### Improvements and Changes

### Bugfixes

- Fix parser bug that prevented calling a circuit without parameters, e.g.
  `BELL` (@notmgsk).

## [v2.28.1](https://github.com/rigetti/pyquil/compare/v2.28.0..v2.28.1) (May 5, 2021)

### Announcements

### Improvements and Changes

### Bugfixes

- Fix key error for unmeasured memory regions (@notmgsk, @ameyer-rigetti, #1156)
- Remove extraneous debug prints from `def_gate_matrix()` (@notmgsk)

## [v2.28.0](https://github.com/rigetti/pyquil/compare/v2.27.0..v2.28.0) (January 26, 2021)

### Announcements

### Improvements and Changes

### Bugfixes

- Fix parsing error for parameterized `DEFCIRUCIT`s (@ameyer-rigetti, #1295)

## [v2.27.0](https://github.com/rigetti/pyquil/compare/v2.26.0..v2.27.0) (December 30, 2020)

### Announcements

- Switched to Github Actions.

### Improvements and Changes

- Bump RPCQ dependency to 3.6.0 (@notmgsk, #1286).
- Tests can be run in parallel (@notmgsk, #1289).

### Bugfixes

- Fix hanging test due to ZMQ bug (@notmgsk).
- Fix unitary comparison in Quil compilation test (@notmgsk).
- Fix parsing comments in Lark grammar (@notmgsk, #1290).

## [v2.26.0](https://github.com/rigetti/pyquil/compare/v2.25.0..v2.26.0) (December 10, 2020)

### Announcements

- Quil-T brings the dimension of time to your quantum programs! Quil-T is an extension of
  Quil which allows one to develop quantum programs at the level of pulses and waveforms
  and brings an unprecedented level of fine-grained control over the QPU.

### Improvements and Changes

- Unpacking bitstrings is significantly faster (@mhodson-rigetti, @notmgsk, #1276).
- Parsing is now performed using Lark rather than ANTLR, often allowing a 10x improvement
  in parsing large and complex programs (@notmgsk, #1278).
- Gates now generally allow a "formal" qubit label as in `DEFCIRCUIT`, rather than
  requiring a numeric index (#1257).
- `Program` objects come with additional Quil-T related properties, such as
  `calibrations`, `waveforms`, and `frames` (#1257).
- The `AbstractCompiler` classes come with tools for performing calibration of
  programs. Namely, `get_calibration_program` provides a program for calibrating against
  recent QPU settings (#1257).
- `rewrite_arithmetic` now converts phase angle from radians to revolutions (#1257).
- Readout is more permissive, and does not require the destination to be named `"ro"`
  (#1257).
- The default value for `QPU_COMPILER_URL` has been updated to point to Rigetti's
  translation service. This changes allows one to use the translation service to translate
  a Quil-T program and receive the binary payload without having a QPU reservation
  (#1257).

### Bugfixes

## [v2.25.0](https://github.com/rigetti/pyquil/compare/v2.24.0..v2.25.0) (November 17, 2020)

### Announcements

### Improvements and Changes

- Timeout configuration has been revamped. `get_qc` now accepts a `compiler_timeout`
  option, and `QVMCompiler` and `QPUCompiler` provide a `set_timeout` method, which should
  greatly simplify the task of changing the default timeout. `QVMCompiler` also provides a
  `quilc_client` property so that it shares the same interface as
  `QPUCompiler`. Documentation has been updated to reflect these changes (@notmgsk,
  @kalzoo, #1273).

### Bugfixes

## [v2.24.0](https://github.com/rigetti/pyquil/compare/v2.23.1..v2.24.0) (November 5, 2020)

### Announcements

### Improvements and Changes

- `run_and_measure` now only measures the qubits that are used in a program
  (rather than all qubits on the device) when the target QAM is a QVM without
  noise. This prevents the QVM from exhausting memory when it tries to allocate
  for e.g. 32 qubits when only e.g. 2 qubits are used in the program (@notmgsk,
  #1252).

- Include a `py.typed` so that libraries that depend on pyquil can
  validate their typing against it (@notmgsk, #1256).

- Removed warnings expected in normal workflows that cannot be avoided
  programmatically. This included the warning about passing native Quil to
  `native_quil_to_executable`. Documentation has been updated to clarify
  expected behavior (@mhodson-rigetti, gh-1267).

### Bugfixes

- Fixed incorrect return type hint for the `exponential_map` function, which
  now accepts both `float` and `MemoryReference` types for exponentiation
  (@mhodson-rigetti, gh-1243).

## [v2.23.1](https://github.com/rigetti/pyquil/compare/v2.23.0..v2.23.1) (September 9, 2020)

### Announcements

### Improvements and Changes

- Push new pyquil versions to pypi as part of CI/CD pipelines (@notmgsk, gh-1249)

### Bugfixes

- Allow `np.ndarray` in `DefPermutationGate` (@notmgsk, gh-1248)

## [v2.23.0](https://github.com/rigetti/pyquil/compare/v2.22.0..v2.23.0) (September 7, 2020)

### Announcements

### Improvements and Changes

- Compiler connection timeouts are now entirely user-configurable (@kalzoo, gh-1246)

### Bugfixes

- Do not issue a warning if OAuth2 token returns a string (@erichulburd, gh-1244)

## [v2.22.0](https://github.com/rigetti/pyquil/compare/v2.21.1..v2.22.0) (August 3, 2020)

### Announcements

### Improvements and Changes

- Various improvements and updates to the documentation.

### Bugfixes

## [v2.21.1](https://github.com/rigetti/pyquil/compare/v2.21.0..v2.21.1) (July 15, 2020)

### Announcements

- This is just a cosmetic update, to trigger a new docker build.

### Improvements and Changes

### Bugfixes

- Fix type hinting (@notmgsk, gh-1230)

## [v2.21.0](https://github.com/rigetti/pyquil/compare/v2.20.0..v2.21.0) (July 14, 2020)

### Announcements

### Improvements and Changes

- Documentation for Compiler, Advanced Usage, and Troubleshooting sections updated
  (@notmgsk, gh-1220).
- Use numeric abstract base classes for type checking (@kilimanjaro, gh-1219).
- Add XY to docs (@notmgsk, gh-1226).

### Bugfixes

- Fix damping after dephasing noise model (@max-radin, gh-1217).

## [v2.20](https://github.com/rigetti/pyquil/compare/v2.19.0..v2.20.0) (June 5, 2020)

### Announcements

### Improvements and Changes

- Added a PyQuil only `rewrite_arithmetic` handler, deprecating the previous
  RPC call to `quilc` in `native_quil_to_executable` (@kilimanjaro, gh-1210).

### Bugfixes

- Fix link in documentation (@notmgsk, gh-1204).
- Add `RX(0) _` to the native gates of a N-q qvm (@notmgsk, gh-1211).

## [v2.19](https://github.com/rigetti/pyquil/compare/v2.18.0...v2.19.0) (March 26, 2020)

### Announcements

### Improvements and Changes

- Add a section to `CONTRIBUTING.md` about publishing packages to conda-forge
  (@appleby, gh-1186).
- Correctly insert state preparation code in `Experiment`s _before_ main program code
  (@notmgsk, gh-1189).
- `controlled` modifier now accepts either a Sequence of control qubits or a single control qubit. Previously, only a single control qubit was supported (@adamglos92, gh-1196).

### Bugfixes

- Fix flakiness in `test_run` in `pyquil/test/test_quantum_computer.py`
  (@appleby, gh-1190).
- Fix a bug in QuantumComputer.experiment that resulted in a TypeError being
  raised when called multiple times on the same experiment when the underlying QAM
  was a QVM based on a physical device (@appleby, gh-1188).

## [v2.18](https://github.com/rigetti/pyquil/compare/v2.17.0...v2.18.0) (March 3, 2020)

### Announcements

### Improvements and Changes

### Bugfixes

- Fixed the QCS access request link in the README (@amyfbrown, gh-1171).
- Fix the SDK download link and instructions in the docs (@amyfbrown, gh-1173).
- Fix broken link to example now in forest-tutorials (@jlapeyre, gh-1181).
- Removed HALT from valid Protoquil / supported Quil. (@kilimanjaro, gh-1176).
- Fix error in comment in Noise and Quantum Computation page (@jlapeyre gh-1180)

## [v2.17](https://github.com/rigetti/pyquil/compare/v2.16.0...v2.17.0) (January 30, 2020)

### Announcements

- In order to make the pyQuil examples more accessible, we recently made a new
  repository, [rigetti/forest-tutorials][forest-tutorials], which is set up so
  that the example notebooks can be run via a web browser in a preconfigured
  execution environment on [Binder][mybinder]. The pyQuil README now has a
  "launch binder" badge for running these tutorial notebooks, as well as a
  "Quickstart" section explaining how they work. To run the tutorial notebooks,
  click the badge in the README or the link [here][binder] (@karalekas, gh-1167).

[binder]: https://mybinder.org/v2/gh/rigetti/forest-tutorials/master?urlpath=lab/tree/Welcome.ipynb
[forest-tutorials]: https://github.com/rigetti/forest-tutorials
[mybinder]: https://mybinder.org

### Improvements and Changes

- Pin the `antlr4-python3-runtime` package to below `v4.8` (@karalekas, gh-1163).
- Expand upon the [acknowledgements](ACKNOWLEDGEMENTS.md) file to mention
  contributions from pre-QCS and list previous maintainers (@karalekas, gh-1165).
- Use the [rigetti/gitlab-pipelines](https://github.com/rigetti/gitlab-pipelines)
  repository's template YAMLs in the `.gitlab-ci.yml`, and add a section to
  `CONTRIBUTING.md` about the CI/CD pipelines (@karalekas, gh-1166).
- Add another round of improvements to the README (@karalekas, gh-1168).

### Bugfixes

- Replace references to non-existent `endpoint` init arg when constructing
  `QPUCompiler`s in `test_qpu.py` (@appleby, gh-1164).
- Preserve program metadata when constructing and manipulating `Experiment`
  objects (@kilimanjaro, gh-1160).

## [v2.16](https://github.com/rigetti/pyquil/compare/v2.15.0...v2.16.0) (January 10, 2020)

### Announcements

- The `TomographyExperiment` class has been renamed to `Experiment`. In addition,
  there is a new `QuantumComputer.calibration` method for performing readout
  calibration on a provided `Experiment`, and utilities for applying the results
  of the calibration to correct for symmetrized readout error. `ExperimentSetting`
  objects now also have an `additional_expectations` attribute for extracting
  simultaneously measurable expectation values from a single setting when using
  `QuantumComputer.experiment` (@karalekas, gh-1152, gh-1158).

### Improvements and Changes

- Type hints have been added to the `quil.py` file (@rht, gh-1115, gh-1134).
- Use [Black](https://black.readthedocs.io/en/stable/index.html) for code style
  and enforce it (along with a line length of 100) via the `style` (`flake8`)
  and `formatcheck` (`black --check`) CI jobs (@karalekas, gh-1132).
- Ignore fewer `flake8` style rules, add the `flake8-bugbear` plugin, and
  rename the style-related `Makefile` targets and CI jobs so that they have
  a uniform naming convention: `check-all`, `check-format`, `check-style`,
  and `check-types` (@karalekas, gh-1133).
- Added type hints to `noise.py`, began verifying in the CI (@rht, gh-1136).
- Improved reStructuredText markup in docstrings (@peterjc, gh-1141).
- Add helper to separate `ExperimentResults` by groups of qubits on
  which their operator acts (@kylegulshen, gh-1078).
- Added typing to the `pyquil/latex` module and added the module to the
  `check-types` CI job (@karalekas, gh-1142).
- Add helper to merge `TomographyExperiment`s in the `experiment` module's
  `_group.py` file. Move `group_experiments` from `operator_estimation.py`
  to `_group.py` and rename to `group_settings` but maintain backwards
  compatibility (@kylegulshen, gh-1077).
- The code in `gate_matrices.py`, `numpy_simulator.py`, `reference_simulator.py`,
  and `unitary_tools.py` has been typed and reorganized into a new `simulation`
  subdirectory, maintaining backwards compatibility (@karalekas, gh-1143).
- Added a `.travis.yml` file to enable Travis CI for external-contributor builds,
  and upgraded GitLab CI style checks to py37 (@karalekas, gh-1145).
- Delete `api/_job.py`, `JobConnection`, and `SyncConnection`, which have been
  deprecated for over a year and a half (@karalekas, gh-1144).
- Added typing to the `pyquil/experiment` module and added the module to the
  `check-types` CI job (@karalekas, gh-1146).
- Use `dataclasses` instead of `namedtuples` in the `pyquil/device` module, and
  add type annotations to the entire module (@karalekas, gh-1149).
- Reduced the number of `mypy` errors in `paulis.py` (@rht, gh-1147).
- Compile to XY gates as well as CZ gates on dummy QVMs (@ecpeterson, gh-1151).
- `QAM.write_memory` now accepts either a `Sequence` of values or a single
  value (@tommy-moffat, gh-1114).
- Added type hints for all remaining top-level files (@karalekas, gh-1150).
- Added type annotations to the whole `pyquil.api` module (@karalekas, gh-1157).

### Bugfixes

- Don't attach pipes to stdout/stderr when starting quilc and qvm processes in
  `local_forest_runtime`. This prevents the pipe buffers from getting full and
  causing hung quilc/qvm for long running processes (@appleby, gh-1122).
- Pass a sequence to `np.vstack` to avoid a `FutureWarning`, and add a protoquil
  keyword argument to `MyLazyCompiler.quil_to_native_quil` to avoid a `TypeError`
  in the `migration2-qc.ipynb` notebook (@appleby, gh-1138).
- Removed unused method `Program._out()` in `quil.py` (@rht, gh-1137).
- Fixed string concatenation style, caused by `black` (@peterjc, gh-1139).

## [v2.15](https://github.com/rigetti/pyquil/compare/v2.14.0...v2.15.0) (December 20, 2019)

### Announcements

- PyQuil now supports encryption for communication with the QPU. It does so
  by requesting an `Engagement` from Forest Dispatch, which includes the keys
  necessary for encryption along with the endpoints to use. This workflow is
  managed by the new `ForestSession` class, and in the general case is
  transparent to the user (@kalzoo, gh-1123).

### Improvements and Changes

- LaTeX circuit output now ignores `RESET` instructions by default, rendering
  instead the (equivalent) program with `RESET` omitted (@kilimanjaro, gh-1118)
- Broadened the scope of `flake8` compliance to the include the `examples` and
  `docs` directories, and thus the whole repository (@tommy-moffat, gh-1113).
- `DEFGATE ... AS PAULI-SUM` is now supported (@ecpeterson, gh-1125).
- Add unit test for validating Trotterization order (@jmbr, gh-1120).
- Updated the authentication mechanism to Forest server. Preferentially use
  credentials found at `~/.qcs/user_auth_credentials` and fall back to
  `~/.qcs/qmi_auth_credentials` (@erichulburd, gh-1123).
- The log level can now be controlled with the `LOG_LEVEL` environment variable,
  set to `LOG_LEVEL=DEBUG` to help diagnose problems. In addition, certain errors
  will no longer print their entire stack trace outside of `DEBUG` mode, for a
  cleaner console and better user experience. This is only true for errors where
  the cause is well known (@kalzoo, gh-1123).
- Connection to the QPU compiler now supports both ZeroMQ and HTTP(S)
  (@kalzoo, gh-1127).
- Bump quilc / qvm parent Docker images to v1.15.1 (@karalekas, gh-1128).

### Bugfixes

- Pinned the `mypy` version to work around issue with nested types causing the
  `make typecheck` CI job to fail (@erichulburd, gh-1119).
- Minor fixes for `examples/1.3_vqe_demo.py` and `examples/quantum_walk.ipynb`
  (@appleby, gh-1116).
- Only request engagement from Forest Dispatch when QPU and QPU Compiler addresses
  are not provided by other configuration sources (@kalzoo, gh-1130).

## [v2.14](https://github.com/rigetti/pyquil/compare/v2.13.0...v2.14.0) (November 25, 2019)

### Announcements

- There is a new `QuantumComputer.experiment` method for running a collection of
  quantum programs as defined by a `TomographyExperiment`. These objects have a
  main program body and a collection of state preparation and measurement
  specifications, which capture the structure of many near-term applications
  and algorithms like the variational quantum eigensolver (VQE). In addition,
  the `TomographyExperiment` encodes information about symmetrization, active
  qubit reset, and the number of shots to perform on the quantum backend (e.g.
  the QVM or QPU). For more information check out the API documentation sections
  on the [Quantum Computer](docs/source/apidocs/quantum_computer.rst) and on the
  [Experiment Module](docs/source/apidocs/experiment.rst) (@karalekas, gh-1100).

### Improvements and Changes

- Type hints have been added to the `PauliTerm` class (@rht, gh-1075).
- The `rigetti/forest` Docker image now has less noisy output due to stdout and
  stderr redirection to log files `entrypoint.sh` (@karalekas, gh-1105).
- Added a `make typecheck` target to run `mypy` over a subset of the pyquil
  sources, and enabled typechecks in the GitLab CI pipeline (@appleby, gh-1098).
- Added support for the `XY` (parameterized `iSWAP`) gate family in `Program`s
  and in `ISA`s (@ecpeterson, gh-1096, gh-1107, gh-1111).
- Removed the `tox.ini` and `readthedocs.yml` files (@karalekas, gh-1108).
- Type hints have been added to the `PauliSum` class (@rht, gh-1104).

### Bugfixes

- Fixed a bug in the LaTeX output of controlled unitary operations (@kilimanjaro,
  gh-1103).
- Fixed an example of using the `qc.run` method in the docs to correctly declare
  the size of a memory register (@appleby, gh-1099).
- Specify UTF-8 encoding when opening files that might contain non-ascii characters,
  such as when reading the pyquil README.md file in setup.py or when serializing /
  deserializing pyquil.experiment objects to/from JSON (@appleby, gh-1102).

## [v2.13](https://github.com/rigetti/pyquil/compare/v2.12.0...v2.13.0) (November 7, 2019)

### Announcements

- Rather than installing pyQuil from PyPI, conda-forge, or the source directly,
  users with [Docker](https://www.docker.com/) installed can pull and run the
  [`rigetti/forest`](https://hub.docker.com/r/rigetti/forest) Docker image
  to quickly get started with compiling and simulating quantum programs! When
  running the image, a user will be dropped into an `ipython` REPL that has
  pyQuil and its requirements preinstalled, along with quilc and qvm servers
  running in the background (@karalekas, gh-1035, gh-1039).
- Circuit diagram generation has had a makeover! In particular, the
  `pyquil.latex` module provides two mechanisms for generating diagrams from
  pyQuil programs: `pyquil.latex.to_latex` generates human-readable LaTeX
  output expressing a `Program` as a circuit diagram, and
  `pyquil.latex.display` renders a `Program` as an `IPython.display.Image` for
  inline viewing in Jupyter Notebooks. Learn more about these features in the
  [new example notebook](examples/LaTeXQuilCircuits.ipynb) (@kilimanjaro, gh-1074).

### Improvements and Changes

- Added a `Makefile` with some simple targets for performing common build
  operations like creating and uploading a package (@karalekas, gh-1032).
- Replaced symmetrization in `operator_estimation` with functionality contained
  within `QuantumComputer.run_symmetrized_readout` (@kylegulshen, gh-1047).
- As part of the CI, we now package and push to TestPyPI on every commit, which
  de-risks breaking the `setup.py` and aids with testing (@karalekas, gh-1017).
- We now calculate code coverage as part of the CI pipeline (@karalekas, gh-1052).
- Moved the program generation from `measure_observables` into its own private
  function (@kylegulshen, gh-1043).
- All uses of `__future__` and `six` have been dropped (@karalekas, gh-1060).
- The `conftest.py` has been moved to the project root dir (@karalekas, gh-1064).
- Using `protoquil` as a positional argument to `qc.compile` has been deprecated,
  and it is now a keyword-only argument (@karalekas, gh-1071).
- `PauliSum` objects are now hashable (@ecpeterson, gh-1073).
- The code in `device.py` as been reorganized into a new `device` subdirectory
  in a completely backwards-compatible fashion (@karalekas, gh-1066, gh-1094).
- `PauliTerm` and `PauliSum` now have `__repr__` methods (@karalekas, gh-1080).
- The experiment-schema-related code in `operator_estimation.py` has been moved
  into a new `experiment` subdirectory (@karalekas, gh-1084, gh-1094).
- The keyword arguments to `measure_observables` are now captured as part of
  the `TomographyExperiment` class (@karalekas, gh-1090).
- Type hints have been added to the `pyquil.gates`, `pyquil.quilatom`, and
  `pyquil.quilbase` modules (@appleby, gh-999).
- We now support Python 3.8 and it is tested in the CI (@karalekas, gh-1093).

### Bugfixes

- Updated `examples/meyer_penny_game.py` with the correct path to the Meyer Penny
  game exercise in `docs/source/exercises.rst` (@appleby, gh-1045).
- Fixed the Slack Workspace invite link in the README (@amyfbrown, gh-1042).
- `QPU.reset()` now checks whether `pyquil_config.qpu_url` exists before updating
  the endpoint so as not to break custom connections (@kylegulshen, gh-1072).
- Fixed pretty printing of parameter expressions where π is involved
  (@notmgsk, gh-1076).
- Fixed a regression in `PyQVM.execute` that prevented it from running programs
  containing user-defined gates (@appleby, gh-1067).
- Remove some stale code for pulling quilc version info (@notmgsk, gh-1089).

## [v2.12](https://github.com/rigetti/pyquil/compare/v2.11.0...v2.12.0) (September 28, 2019)

### Announcements

- There is now a [Contributing Guide](CONTRIBUTING.md) for those who would like
  to participate in the development of pyQuil. Check it out! In addition, pyQuil
  now has a [Bug Report Template](.github/ISSUE_TEMPLATE/BUG_REPORT.md),
  and a [Feature Request Template](.github/ISSUE_TEMPLATE/FEATURE_REQUEST.md),
  which contain sections to fill out when filing a bug or suggesting an enhancement
  (@karalekas, gh-985, gh-986, gh-996).

### Improvements and Changes

- The `local_qvm` context manager has been renamed to `local_forest_runtime`,
  which now checks if the designated ports are used before starting `qvm`/`quilc`.
  The original `local_qvm` has been deprecated (@sauercrowd, gh-976).
- The test suite for pyQuil now runs against both Python 3.6 and 3.7 to ensure
  compatibility with the two most recent versions of Python (@karalekas, gh-987).
- Add support for the `FORKED` gate modifier (@kilimanjaro, gh-989).
- Deleted the deprecated modules `parameters.py` and `qpu.py` (@karalekas, gh-991).
- The test suite for pyQuil now runs much faster, by setting the default value
  of the `--use-seed` option for `pytest` to `True` (@karalekas, gh-992).
- Support non-gate instructions (e.g. `MEASURE`) in `to_latex()` (@notmgsk, gh-975).
- Test suite has been updated to reduce the use of deprecated features
  (@kilimanjaro, gh-998, gh-1005).
- Certain tests have been marked as "slow", and are skipped unless
  the `--runslow` option is specified for `pytest` (@kilimanjaro, gh-1001).
- `PauliSum` objects can now be constructed from strings via `from_compact_str()`
  and `PauliTerm.from_compact_str()` supports multi-qubit strings (@jlbosse, gh-984).

### Bugfixes

- Strength two symmetrization was not correctly producing orthogonal arrays due to
  erroneous truncation, which has been fixed (@kylegulshen, gh-990).
- The `STORE` instruction now accepts `int` or `float` in addition to `MemoryReference`
  as its `source` argument. As a result, you can now `STORE` an immediate value into a
  memory register. Also, the `EQ`, `LT`, `LE`, `GT`, and `GE` instructions now all
  accept `float` in addition to `int` or `MemoryReference` as their third and final
  argument. As a result, you can now perform classical comparisons against an
  immediate `float` value. Finally, the `CONVERT` instruction now accepts any valid
  memory reference designator (a `MemoryReference`, a string, or a tuple of type
  `(str, int)`) for both its arguments (@appleby, gh-1010).
- Raise an error if a gate with non-constant parameters is provided to `lifted_gate`
  (@notmgsk, gh-1012).

## [v2.11](https://github.com/rigetti/pyquil/compare/v2.10.0...v2.11.0) (September 3, 2019)

### Announcements

- PyQuil's changelog has been overhauled and rewritten in Markdown instead of
  RST, and can be found in the top-level directory of the repository as the
  [CHANGELOG.md](CHANGELOG.md) file (which is the standard for most GitHub
  repositories). However, during the build process, we use `pandoc` to convert
  it back to RST so that it can be included as part of the ReadTheDocs
  documentation [here](https://pyquil.readthedocs.io/en/stable/changes.html)
  (@karalekas, gh-945, gh-973).

### Improvements and Changes

- Test suite attempts to retry specific tests that fail often. Tests are
  retried only a single time (@notmgsk, gh-951).
- The `QuantumComputer.run_symmetrized_readout()` method has been
  revamped, and now has options for using more advanced forms of
  readout symmetrization (@joshcombes, gh-919).
- The ProtoQuil restrictions built in to PyQVM have been removed
  (@ecpeterson, gh-874).
- Add the ability to query for other memory regions after both QPU and QVM
  runs. This removes a previously unnecessary restriction on the QVM, although
  `ro` remains the only QPU-writeable memory region during Quil execution
  (@ecpeterson, gh-873).
- Now, running `QuantumComputer.reset()` (and `QuantumComputer.compile()`
  when using the QPU) additionally resets the connection information for
  the underlying `QVM`/`QPU` and `QVMCompiler`/`QPUCompiler` objects,
  which should resolve bugs that arise due to stale clients/connections
  (@karalekas, gh-872).
- In addition to the simultaneous 1Q RB fidelities contained in device
  specs prior to this release, there are now 1Q RB fidelities for
  non-simultaneous gate operation. The names of these fields have been
  changed for clarity, and standard errors for both fidelities have been
  added as well. Finally, deprecation warnings have been added regarding
  the `fCPHASE` and `fBellState` device spec fields, which are no longer
  routinely updated and will be removed in release v2.13 (@jvalery2, gh-968).
- The NOTICE has been updated to accurately reflect the third-party software
  used in pyQuil (@karalekas, gh-979).
- PyQuil now sends “modern” ISA payloads to quilc, which must be of version
  \>= `1.10.0`. Check out the details of `get_isa` for information on how to
  specify custom payloads (@ecpeterson, gh-961).

### Bugfixes

- The `MemoryReference` warnings have been removed from the unit
  tests (@maxKenngott, gh-950).
- The `merge_programs` function now supports merging programs with
  `DefPermutationGate`, instead of throwing an error, and avoids
  redundant readout declaration (@kylegulshen, gh-971).
- Remove unsound logic to fill out non-"ro" memory regions when
  targeting a QPU (@notmgsk, gh-982).

## [v2.10](https://github.com/rigetti/pyquil/compare/v2.9.1...v2.10.0) (July 31, 2019)

### Improvements and Changes

- Rewrote the README, adding a more in-depth overview of the purpose
  of pyQuil as a library, as well as two badges \-- one for PyPI
  downloads and another for the Forest Slack workspace. Also, included
  an example section for how to get started with running a simple Bell
  state program on the QVM (@karalekas, gh-946, gh-949).
- The test suite for `pyquil.operator_estimation` now has an
  (optional) faster version that uses fixed random seeds instead of
  averaging over several experiments. This can be enabled with the
  `--use-seed` command line option when running `pytest` (@msohaibalam,
  gh-928).
- Deleted the deprecated modules `job_results.py` and `kraus.py`
  (@karalekas, gh-957).
- Updated the examples README. Removed an outdated notebook. Updated
  remaining notebooks to use `MemoryReference`, and fix any parts that
  were broken (@notmgsk, gh-820).
- The `AbstractCompiler.quil_to_native_quil()` function now accepts a
  `protoquil` keyword which tells the compiler to restrict both input
  and output to protoquil (i.e. Quil code executable on a QPU).
  Additionally, the compiler will return a metadata dictionary that
  contains statistics about the compiled program, e.g. its estimated
  QPU runtime. See the compiler docs for more information (@notmgsk,
  gh-940).
- Updated the QCS and Slack invite links on the `index.rst` docs page
  (@starktech23, gh-965).
- Provided example code for reading out the QPU runtime estimation for
  a program (@notmgsk, gh-963).

### Bugfixes

- `unitary_tools.lifted_gate()` was not properly handling modifiers
  such as `DAGGER` and `CONTROLLED` (@kylegulshen, gh-931).
- Fixed warnings raised by Sphinx when building the documentation
  (@appleby, gh-929).

## [v2.9.1](https://github.com/rigetti/pyquil/compare/v2.9.0...v2.9.1) (June 28, 2019)

### Bugfixes

- Relaxed the requirement for a quilc server to exist when users of
  the `QuantumComputer` object only want to do simulation work with a
  `QVM` or `pyQVM` backend (@karalekas, gh-934).

## [v2.9](https://github.com/rigetti/pyquil/compare/v2.8.0...v2.9.0) (June 25, 2019)

### Announcements

- PyQuil now has a [Pull Request Template](.github/PULL_REQUEST_TEMPLATE.md),
  which contains a checklist of things that must be completed (if
  applicable) before a PR can be merged (@karalekas, gh-921).

### Improvements and Changes

- Removed a bunch of logic around creating inverse gates from
  user-defined gates in `Program.dagger()` in favor of a simpler call
  to `Gate.dagger()` (@notmgsk, gh-887).
- The `RESET` instruction now works correctly with `QubitPlaceholder`
  objects and the `address_qubits` function (@jclapis, gh-910).
- `ReferenceDensitySimulator` can now have a state that is persistent
  between rounds of `run` or `run_and_measure` (@joshcombes, gh-920).

### Bugfixes

- Small negative probabilities were causing
  `ReferenceDensitySimulator` to fail (@joshcombes, gh-908).
- The `dagger` function was incorrectly dropping gate modifiers like
  `CONTROLLED` (@jclapis, gh-914).
- Negative numbers in classical instruction arguments were not being
  parsed (@notmgsk, gh-917).
- Inline math rendering was not working correctly in `intro.rst`
  (@appleby, gh-927).

Thanks to community member @jclapis for the contributions to this
release!

## [v2.8](https://github.com/rigetti/pyquil/compare/v2.7.2...v2.8.0) (May 20, 2019)

### Improvements and Changes

- PyQuil now verifies that you are using the correct version of the
  QVM and quilc (@karalekas, gh-913).
- Added support for defining permutation gates for use with the latest
  version of quilc (@notmgsk, gh-891).
- The rpcq dependency requirement has been raised to v2.5.1 (@notmgsk,
  gh-911).
- Added a note about the QVM's compilation mode to the documentation
  (@stylewarning, gh-900).
- Some measure_observables params now have the `Optional` type
  specification (@msohaibalam, gh-903).

### Bugfixes

- Preserve modifiers during `address_qubits` (@notmgsk, gh-907).

## [v2.7.2](https://github.com/rigetti/pyquil/compare/v2.7.1...v2.7.2) (May 3, 2019)

### Bugfixes

- An additional backwards-incompatible change from gh-870 snuck
  through 2.7.1, and is addressed in this patch release
  (@karalekas, gh-901).

## [v2.7.1](https://github.com/rigetti/pyquil/compare/v2.7.0...v2.7.1) (April 30, 2019)

### Bugfixes

- The changes to operator estimation (gh-870, gh-896) were not made in
  a backwards-compatible fashion, and therefore this patch release
  aims to remedy that. Going forward, there will be much more
  stringent requirements around backwards compatibility and
  deprecation (@karalekas, gh-899).

## [v2.7](https://github.com/rigetti/pyquil/compare/v2.6.0...v2.7.0) (April 29, 2019)

### Improvements and Changes

- Standard deviation -\> standard error in operator estimation
  (@msohaibalam, gh-870).
- Update what pyQuil expects from quilc in terms of rewiring pragmas
  \-- they are now comments rather than distinct instructions
  (@ecpeterson, gh-878).
- Allow users to deprioritize QPU jobs \-- mostly a Rigetti-internal
  feature (@jvalery2, gh-877).
- Remove the `qubits` field from the `TomographyExperiment` dataclass
  (@msohaibalam, gh-896).

### Bugfixes

- Ensure that shots aren\'t lost when passing a `Program` through
  `address_qubits` (@notmgsk, gh-895).
- Fixed the `conda` install command in the README (@seandiscovery,
  gh-890).

## [v2.6](https://github.com/rigetti/pyquil/compare/v2.5.2...v2.6.0) (March 29, 2019)

### Improvements and Changes

- Added a CODEOWNERS file for default reviewers (@karalekas, gh-855).
- Bifurcated the `QPUCompiler` endpoint parameter into two \--
  `quilc_endpoint` and `qpu_compiler_endpoint` \-- to reflect changes
  in Quantum Cloud Services (@karalekas, gh-856).
- Clarified documentation around the DELAY pragma (@willzeng, gh-862).
- Added information about the `local_qvm` context manager to the
  getting started documentation (@willzeng, gh-851).
- Added strict version lower bounds on the rpcq and networkx
  dependencies (@notmgsk, gh-828).
- A slice of a `Program` object now returns a `Program` object
  (@notmgsk, gh-848).

### Bugfixes

- Added a non-None default timeout to the `QVMCompiler` object
  and the `get_benchmarker` function (@karalekas, gh-850, gh-854).
- Fixed the docstring for the `apply_clifford_to_pauli` function
  (@kylegulshen, gh-836).
- Allowed the `apply_clifford_to_pauli` function to now work with the
  Identity as input (@msohaibalam, gh-849).
- Updated a stale link to the Rigetti Forest Slack workspace
  (@karalekas, gh-860).
- Fixed a notation typo in the documentation for noise (@willzeng,
  gh-861).
- An `IndexError` is now raised when trying to access an
  out-of-bounds entry in a `MemoryReference` (@notmgsk, gh-819).
- Added a check to ensure that `measure_observables` takes as many
  shots as requested (@marcusps, gh-846).

Special thanks to @willzeng for all the contributions this release!

## v2.5 (March 6, 2019)

### Improvements and Changes

- PyQuil\'s Gate objects now expose `.controlled(q)` and `.dagger()`
  modifiers, which turn a gate respectively into its controlled
  variant, conditional on the qubit `q`, or into its inverse.
- The operator estimation suite\'s `measure_observables` method now
  exposes a `readout_symmetrize` argument, which helps mitigate a
  machine\'s fidelity asymmetry between recognizing a qubit in the
  ground state versus the excited state.
- The `MEASURE` instruction in pyQuil now has a _mandatory_ second
  argument. Previously, the second argument could be omitted to induce
  \"measurement for effect\", without storing the readout result to a
  classical register, but users found this to be a common source of
  accidental error and a generally rude surprise. To ensure the user
  really intends to measure only for effect, we now require that they
  supply an explicit `None` as the second argument.

### Bugfixes

- Some stale tests have been brought into the modern era.

## v2.4 (February 14, 2019)

### Announcements

- The Quil Compiler ([quilc](https://github.com/rigetti/quilc)) and
  the Quantum Virtual Machine
  ([QVM](https://github.com/rigetti/quilc)), which are part of the
  Forest SDK, have been open sourced! In addition to downloading the
  binaries, you can now build these applications locally from source,
  or run them via the Docker images
  [rigetti/quilc](https://hub.docker.com/r/rigetti/quilc) and
  [rigetti/qvm](https://hub.docker.com/r/rigetti/qvm). These Docker
  images are now used as the `services` in the GitLab CI build plan
  YAML (gh-792, gh-794, gh-795).

### Improvements and Changes

- The `WavefunctionSimulator` now supports the use of parametric Quil
  programs, via the `memory_map` parameter for its various methods
  (gh-787).
- Operator estimation data structures introduced in **v2.2** have
  changed. Previously, `ExperimentSettings` had two members:
  `in_operator` and `out_operator`. The `out_operator` is unchanged,
  but `in_operator` has been renamed to `in_state` and its data type
  is now `TensorProductState` instead of `PauliTerm`. It was always an
  abuse of notation to interpret pauli operators as defining initial
  states. Analogous to the Pauli helper functions sI, sX, sY, and sZ,
  `TensorProductState` objects are constructed by multiplying together
  terms generated by the helper functions plusX, minusX, plusY,
  minusY, plusZ, and minusZ. This functionality enables process
  tomography and process DFE (gh-770).
- Operator estimation now offers a \"greedy\" method for grouping
  tomography-like experiments that share a natural tensor product
  basis (ntpb), as an alternative to the clique cover version
  (gh-754).
- The `quilc` endpoint for rewriting Quil parameter arithmetic has
  been changed from `resolve_gate_parameter_arithmetic` to
  `rewrite_arithmetic` (gh-802).
- The difference between ProtoQuil and QPU-supported Quil is now
  better defined (gh-798).

### Bugfixes

- Resolved an issue with post-gate noise in the pyQVM (gh-801).
- A `TypeError` with a useful error message is now raised when a
  `Program` object is run on a QPU-backed `QuantumComputer`, rather
  than a confusing `AttributeError` (gh-799).

## v2.3 (January 28, 2019)

PyQuil 2.3 is the latest release of pyQuil, Rigetti\'s toolkit for
constructing and running quantum programs. A major new feature is the
release of a new suite of simulators:

- We\'re proud to introduce the first iteration of a Python-based
  quantum virtual machine (QVM) called PyQVM. This QVM is completely
  contained within pyQuil and does not need any external dependencies.
  Try using it with `get_qc("9q-square-pyqvm")` or explore the
  `pyquil.pyqvm.PyQVM` object directly. Under-the-hood, there are
  three quantum simulator backends:
  - `ReferenceWavefunctionSimulator` uses standard matrix-vector
    multiplication to evolve a statevector. This includes a suite of
    tools in `pyquil.unitary_tools` for dealing with unitary
    matrices.
  - `NumpyWavefunctionSimulator` uses numpy\'s tensordot
    functionality to efficiently evolve a statevector. For most
    simulations, performance is quite good.
  - `ReferenceDensitySimulator` uses matrix-matrix multiplication to
    evolve a density matrix.
- Matrix representations of Quil standard gates are included in
  `pyquil.gate_matrices` (gh-552).
- The density simulator has extremely limited support for
  Kraus-operator based noise models. Let us know if you\'re interested
  in contributing more robust noise-model support.
- This functionality should be considered experimental and may undergo
  minor API changes.

### Important changes to note

- Quil math functions (like COS, SIN, \...) used to be ambiguous with
  respect to case sensitivity. They are now case-sensitive and should
  be uppercase (gh-774).
- In the next release of pyQuil, communication with quilc will happen
  exclusively via the rpcq protocol. `LocalQVMCompiler` and
  `LocalBenchmarkConnection` will be removed in favor of a unified
  `QVMCompiler` and `BenchmarkConnection`. This change should be
  transparent if you use `get_qc` and `get_benchmarker`, respectively.
  In anticipation of this change we recommend that you upgrade your
  version of quilc to 1.3, released Jan 30, 2019 (gh-730).
- When using a paramaterized gate, the QPU control electronics only
  allowed multiplying parameters by powers of two. If you only ever
  multiply a parameter by the same constant, this isn\'t too much of a
  problem because you can fold the multiplicative constant into the
  definition of the parameter. However, if you are multiplying the
  same variable (e.g. `gamma` in QAOA) by different constants (e.g.
  weighted maxcut edge weights) it doesn\'t work. PyQuil will now
  transparently handle the latter case by expanding to a vector of
  parameters with the constants folded in, allowing you to multiply
  variables by whatever you want (gh-707).

### Bug fixes and improvements

- The CZ gate fidelity metric available in the Specs object now has
  its associated standard error, which is accessible from the method
  `Specs.fCZ_std_errs` (gh-751).
- Operator estimation code now correctly handles identity terms with
  coefficients. Previously, it would always estimate these terms as
  1.0 (gh-758).
- Operator estimation results include the total number of counts
  (shots) taken.
- Operator estimation JSON serialization uses utf-8. Please let us
  know if this causes problems (gh-769).
- The example quantum die program now can roll dice that are not
  powers of two (gh-749).
- The teleportation and Meyer penny game examples had a syntax error
  (gh-778, gh-772).
- When running on the QPU, you could get into trouble if the QPU name
  passed to `get_qc` did not match the lattice you booked. This is now
  validated (gh-771).

We extend thanks to community member @estamm12 for their contribution to
this release.

## v2.2 (January 4, 2019)

PyQuil 2.2 is the latest release of pyQuil, Rigetti\'s toolkit for
constructing and running quantum programs. Bug fixes and improvements
include:

- `pauli.is_zero` and `paulis.is_identity` would sometimes return
  erroneous answers (gh-710).
- Parameter expressions involving addition and subtraction are now
  converted to Quil with spaces around the operators, e.g. `theta + 2`
  instead of `theta+2`. This disambiguates subtracting two parameters,
  e.g. `alpha - beta` is not one variable named `alpha-beta` (gh-743).
- T1 is accounted for in T2 noise models (gh-745).
- Documentation improvements (gh-723, gh-719, gh-720, gh-728, gh-732,
  gh-742).
- Support for PNG generation of circuit diagrams via LaTeX (gh-745).
- We\'ve started transitioning to using Gitlab as our continuous
  integration provider for pyQuil (gh-741, gh-752).

This release includes a new module for facilitating the estimation of
quantum observables/operators (gh-682). First-class support for
estimating observables should make it easier to express near-term
algorithms. This release includes:

- data structures for expressing tomography-like experiments and their
  results
- grouping of experiment settings that can be simultaneously estimated
- functionality to executing a tomography-like experiment on a quantum
  computer

Please look forward to more features and polish in future releases.
Don\'t hesitate to submit feedback or suggestions as GitHub issues.

We extend thanks to community member @petterwittek for their contribution
to this release.

Bugfix release 2.2.1 was released January 11 to maintain compatibility
with the latest version of the quilc compiler (gh-759).

## v2.1 (November 30, 2018)

PyQuil 2.1 is an incremental release of pyQuil, Rigetti\'s toolkit for
constructing and running quantum programs. Changes include:

- Major documentation improvements.
- `QuantumComputer.run()` accepts an optional `memory_map` parameter
  to facilitate running parametric executables (gh-657).
- `QuantumComputer.reset()` will reset the state of a QAM to recover
  from an error condition (gh-703).
- Bug fixes (gh-674, gh-696).
- Quil parser improvements (gh-689, gh-685).
- Optional interleaver argument when generating RB sequences (gh-673).
- Our GitHub organization name has changed from `rigetticomputing` to
  `rigetti` (gh-713).

## v2.0 (November 1, 2018)

PyQuil 2.0 is a major release of pyQuil, Rigetti\'s toolkit for
constructing and running quantum programs. This release contains many
major changes including:

1.  The introduction of [Quantum Cloud
    Services](https://www.rigetti.com/qcs). Access Rigetti\'s QPUs from
    co-located classical compute resources for minimal latency. The web
    API for running QVM and QPU jobs has been deprecated and cannot be
    accessed with pyQuil 2.0
2.  Advances in classical control systems and compilation allowing the
    pre-compilation of parametric binary executables for rapid hybrid
    algorithm iteration.
3.  Changes to Quil\-\--our quantum instruction language\-\--to provide
    easier ways of interacting with classical memory.

The new QCS access model and features will allow you to execute hybrid
quantum algorithms several orders of magnitude (!) faster than the
previous web endpoint. However, to fully exploit these speed increases
you must update your programs to use the latest pyQuil features and
APIs. Please read the documentation on what is [New in Forest
2](https://pyquil.readthedocs.io/en/stable/migration4.html) for a
comprehensive migration guide.

An incomplete list of significant changes:

- Python 2 is no longer supported. Please use Python 3.6+
- Parametric gates are now normal functions. You can no longer write
  `RX(pi/2)(0)` to get a Quil `RX(pi/2) 0` instruction. Just use
  `RX(pi/2, 0)`.
- Gates support keyword arguments, so you can write
  `RX(angle=pi/2, qubit=0)`.
- All `async` methods have been removed from `QVMConnection` and
  `QVMConnection` is deprecated. `QPUConnection` has been removed in
  accordance with the QCS access model. Use `pyquil.get_qc` as the
  primary means of interacting with the QVM or QPU.
- `WavefunctionSimulator` allows unfettered access to wavefunction
  properties and routines. These methods and properties previously
  lived on `QVMConnection` and have been deprecated there.
- Classical memory in Quil must be declared with a name and type.
  Please read [New in Forest
  2](https://pyquil.readthedocs.io/en/stable/migration4.html) for
  more.
- Compilation has changed. There are now different `Compiler` objects
  that target either the QPU or QVM. You **must** explicitly compile
  your programs to run on a QPU or a realistic QVM.

Version 2.0.1 was released on November 9, 2018 and includes
documentation changes only. This release is only available as a git tag.
We have not pushed a new package to PyPI.

## v1.9 (June 6, 2018)

We're happy to announce the release of pyQuil 1.9. PyQuil is Rigetti's
toolkit for constructing and running quantum programs. This release is
the latest in our series of regular releases, and it's filled with
convenience features, enhancements, bug fixes, and documentation
improvements.

Special thanks to community members @sethuiyer, @vtomole, @rht, @akarazeev,
@ejdanderson, @markf94, @playadust, and @kadora626 for contributing to this
release!

### Qubit placeholders

One of the focuses of this release is a re-worked concept of \"Qubit
Placeholders\". These are logical qubits that can be used to construct
programs. Now, a program containing qubit placeholders must be
\"addressed\" prior to running on a QPU or QVM. The addressing stage
involves mapping each qubit placeholder to a physical qubit (represented
as an integer). For example, if you have a 3 qubit circuit that you want
to run on different sections of the Agave chip, you now can prepare one
Program and address it to many different subgraphs of the chip topology.
Check out the `QubitPlaceholder` example notebook for more.

To support this idea, we\'ve refactored parts of Pyquil to remove the
assumption that qubits can be \"sorted\". While true for integer qubit
labels, this probably isn\'t true in general. A notable change can be
found in the construction of a `PauliSum`: now terms will stay in the
order they were constructed.

- `PauliTerm` now remembers the order of its operations. `sX(1)*sZ(2)`
  will compile to different Quil code than `sZ(2)*sX(1)`, although the
  terms will still be equal according to the `__eq__` method. During
  `PauliSum` combination of like terms, a warning will be emitted if
  two terms are combined that have different orders of operation.
- `PauliTerm.id()` takes an optional argument `sort_ops` which
  defaults to True for backwards compatibility. However, this function
  should not be used for comparing term-type like it has been used
  previously. Use `PauliTerm.operations_as_set()` instead. In the
  future, `sort_ops` will default to False and will eventually be
  removed.
- `Program.alloc()` has been deprecated. Please instantiate
  `QubitPlaceholder()` directly or request a \"register\" (list) of
  `n` placeholders by using the class constructor
  `QubitPlaceholder.register(n)`.
- Programs must contain either (1) all instantiated qubits with
  integer indexes or (2) all placeholder qubits of type
  `QubitPlaceholder`. We have found that most users use
  (1) but (2) will become useful with larger and more diverse devices.
- Programs that contain qubit placeholders must be **explicitly
  addressed** prior to execution. Previously, qubits would be assigned
  \"under the hood\" to integers 0\...N. Now, you must use
  `address_qubits` which returns a new program with all qubits indexed
  depending on the `qubit_mapping` argument. The original program is
  unaffected and can be \"readdressed\" multiple times.
- `PauliTerm` can now accept `QubitPlaceholder` in addition to
  integers.
- `QubitPlaceholder` is no longer a subclass of `Qubit`.
  `LabelPlaceholder` is no longer a subclass of `Label`.
- `QuilAtom` subclasses\' hash functions have changed.

### Randomized benchmarking sequence generation

Pyquil now includes support for performing a simple benchmarking routine

- randomized benchmarking. There is a new method in the
  `CompilerConnection` that will return sequences of pyquil programs,
  corresponding to elements of the Clifford group. These programs are
  uniformly randomly sampled, and have the property that they compose to
  the identity. When concatenated and run as one program, these programs
  can be used in a procedure called randomized benchmarking to gain
  insight about the fidelity of operations on a QPU.

In addition, the `CompilerConnection` has another new method,
`apply_clifford_to_pauli` which conjugates `PauliTerms` by `Program`
that are composed of Clifford gates. That is to say, given a circuit C,
that contains only gates corresponding to elements of the Clifford
group, and a tensor product of elements P, from the Pauli group, this
method will compute `$PCP^{dagger}$` Such a procedure can be used in
various ways. An example is predicting the effect a Clifford circuit
will have on an input state modeled as a density matrix, which can be
written as a sum of Pauli matrices.

### Ease of Use

This release includes some quality-of-life improvements such as the
ability to initialize programs with generator expressions, sensible
defaults for `Program.measure_all`, and sensible defaults for
`classical_addresses` in `run` methods.

- `Program` can be initiated with a generator expression.
- `Program.measure_all` (with no arguments) will measure all qubits in
  a program.
- `classical_addresses` is now optional in QVM and QPU `run` methods.
  By default, any classical addresses targeted by `MEASURE` will be
  returned.
- `QVMConnection.pauli_expectation` accepts `PauliSum` as arguments.
  This offers a more sensible API compared to
  `QVMConnection.expectation`.
- pyQuil will now retry jobs every 10 seconds if the QPU is re-tuning.
- `CompilerConnection.compile` now takes an optional argument `isa`
  that allows per-compilation specification of the target ISA.
- An empty program will trigger an exception if you try to run it.

### Supported versions of Python

We strongly support using Python 3 with Pyquil. Although this release
works with Python 2, we are dropping official support for this legacy
language and moving to community support for Python 2. The next major
release of Pyquil will introduce Python 3.5+ only features and will no
longer work without modification for Python 2.

### Bug fixes

- `shift_quantum_gates` has been removed. Users who relied on this
  functionality should use `QubitPlaceholder` and `address_qubits` to
  achieve the same result. Users should also double-check data
  resulting from use of this function as there were several edge cases
  which would cause the shift to be applied incorrectly resulting in
  badly-addressed qubits.
- Slightly perturbed angles when performing RX gates under a Kraus
  noise model could result in incorrect behavior.
- The quantum die example returned incorrect values when `n = 2^m`.<|MERGE_RESOLUTION|>--- conflicted
+++ resolved
@@ -1,6 +1,5 @@
 # Changelog
 
-<<<<<<< HEAD
 ## 4.0.0-rc.16
 
 ### Breaking Changes
@@ -318,7 +317,7 @@
     - Better performance
     - Better error messages when a request fails
 - The improved Rust backend allows on-demand access to a QPU.
-=======
+
 ## 3.5.4
 
 ### Fixes
@@ -344,7 +343,6 @@
 ### Fixes
 
 - improve messaging on QPU and compiler timeout (#1397)
->>>>>>> 673928a8
 
 ## 3.5.0-rc.0
 
