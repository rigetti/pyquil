--- conflicted
+++ resolved
@@ -1,12 +1,11 @@
 # Changelog
 
-<<<<<<< HEAD
 ## 4.0
 
 ### Removed
 
 - The v2 compatibility layer.
-=======
+
 ## 3.3.2
 
 ## 3.3.1
@@ -15,7 +14,6 @@
 
 - report non-503 http status errors when creating engagements (#1479)
 - Ensure adding programs doesn't mutate the first (#1477)
->>>>>>> 36795638
 
 ## 3.3.0
 
