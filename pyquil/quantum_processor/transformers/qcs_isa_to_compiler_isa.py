from qcs_api_client.models import InstructionSetArchitecture, Characteristic, Operation
from pyquil.external.rpcq import CompilerISA, add_edge, add_qubit, get_qubit, get_edge
import numpy as np
from pyquil.external.rpcq import (
    GateInfo,
    MeasureInfo,
    Supported1QGate,
    Supported2QGate,
    make_edge_id,
)
from typing import List, Union, cast, DefaultDict, Set
from collections import defaultdict


class QCSISAParseError(ValueError):
    """
    Signals an error when creating a ``CompilerISA`` due to the operators
    in the QCS ``InstructionSetArchitecture``. This may raise as a consequence
    of unsupported gates as well as missing nodes or edges.
    """

    pass


def qcs_isa_to_compiler_isa(isa: InstructionSetArchitecture) -> CompilerISA:
    device = CompilerISA()
    for node in isa.architecture.nodes:
        add_qubit(device, node.node_id)

    for edge in isa.architecture.edges:
        add_edge(device, edge.node_ids[0], edge.node_ids[1])

    qubit_operations_seen: DefaultDict[int, Set[str]] = defaultdict(set)
    edge_operations_seen: DefaultDict[str, Set[str]] = defaultdict(set)
    for operation in isa.instructions:
        for site in operation.sites:
            if operation.node_count == 1:
                if len(site.node_ids) != 1:
                    raise QCSISAParseError(
                        f"operation {operation.name} has node count 1, but " f"site has {len(site.node_ids)} node_ids"
                    )
                operation_qubit = get_qubit(device, site.node_ids[0])
                if operation_qubit is None:
                    raise QCSISAParseError(
                        f"operation {operation.name} has node {site.node_ids[0]} "
                        "but node not declared in architecture"
                    )

                if operation.name in qubit_operations_seen[operation_qubit.id]:
                    continue
                qubit_operations_seen[operation_qubit.id].add(operation.name)

                operation_qubit.gates.extend(
                    _transform_qubit_operation_to_gates(
                        operation.name,
                        operation_qubit.id,
                        site.characteristics,
                        isa.benchmarks,
                    )
                )

            elif operation.node_count == 2:
                if len(site.node_ids) != 2:
                    QCSISAParseError(
                        f"operation {operation.name} has node count 2, but site " f"has {len(site.node_ids)} node_ids"
                    )

                operation_edge = get_edge(device, site.node_ids[0], site.node_ids[1])
                edge_id = make_edge_id(site.node_ids[0], site.node_ids[1])
                if operation_edge is None:
                    raise QCSISAParseError(
                        f"operation {operation.name} has site {site.node_ids}, but edge {edge_id} "
                        f"not declared in architecture"
                    )

                if operation.name in edge_operations_seen[edge_id]:
                    continue
                edge_operations_seen[edge_id].add(operation.name)

                operation_edge.gates.extend(_transform_edge_operation_to_gates(operation.name, site.characteristics))

            else:
                raise QCSISAParseError("unexpected operation node count: {}".format(operation.node_count))
<<<<<<< HEAD
    for qubit in device.qubits.values():
        if len(qubit.gates) == 0:
            qubit.dead = True

    for edge in device.edges.values():
=======
    for _, qubit in device.qubits.items():
        if len(qubit.gates) == 0:
            qubit.dead = True

    for _, edge in device.edges.items():
>>>>>>> 6f8686ac
        if len(edge.gates) == 0:
            edge.dead = True

    return device


PERFECT_FIDELITY = 1e0
PERFECT_DURATION = 1 / 100

_operation_names_to_compiler_fidelity_default = {
    Supported2QGate.CZ: 0.89,
    Supported2QGate.ISWAP: 0.90,
    Supported2QGate.CPHASE: 0.85,
    Supported2QGate.XY: 0.86,
    Supported1QGate.RX: 0.95,
    Supported1QGate.MEASURE: 0.90,
}

_operation_names_to_compiler_duration_default = {
    Supported2QGate.CZ: 200,
    Supported2QGate.ISWAP: 200,
    Supported2QGate.CPHASE: 200,
    Supported2QGate.XY: 200,
    Supported1QGate.RX: 50,
    Supported1QGate.MEASURE: 2000,
}


def _make_measure_gates(node_id: int, characteristics: List[Characteristic]) -> List[MeasureInfo]:
    duration = _operation_names_to_compiler_duration_default[Supported1QGate.MEASURE]
    fidelity = _operation_names_to_compiler_fidelity_default[Supported1QGate.MEASURE]
    for characteristic in characteristics:
        if characteristic.name == "fRO":
            fidelity = characteristic.value
            break

    return [
        MeasureInfo(
            operator=Supported1QGate.MEASURE,
            qubit=str(node_id),
            target="_",
            fidelity=fidelity,
            duration=duration,
        ),
        MeasureInfo(
            operator=Supported1QGate.MEASURE,
            qubit=str(node_id),
            target=None,
            fidelity=fidelity,
            duration=duration,
        ),
    ]


def _make_rx_gates(node_id: int, benchmarks: List[Operation]) -> List[GateInfo]:
    default_duration = _operation_names_to_compiler_duration_default[Supported1QGate.RX]

    gates = [
        GateInfo(
            operator=Supported1QGate.RX,
            parameters=[0.0],
            arguments=[node_id],
            fidelity=PERFECT_FIDELITY,
            duration=default_duration,
        )
    ]

    fidelity = _get_frb_sim_1q(node_id, benchmarks)
    for param in [np.pi, -np.pi, np.pi / 2, -np.pi / 2]:
        gates.append(
            GateInfo(
                operator=Supported1QGate.RX,
                parameters=[param],
                arguments=[node_id],
                fidelity=fidelity,
                duration=default_duration,
            )
        )
    return gates


def _make_rz_gates(node_id: int, benchmarks: List[Operation]) -> List[GateInfo]:
    fidelity = _get_frb_sim_1q(node_id, benchmarks)
    return [
        GateInfo(
            operator=Supported1QGate.RZ,
            parameters=["_"],
            arguments=[node_id],
            fidelity=fidelity,
            duration=PERFECT_DURATION,
        )
    ]


def _get_frb_sim_1q(node_id: int, benchmarks: List[Operation]) -> float:
    frb_sim_1q = next(
        (benchmark for benchmark in benchmarks if benchmark.name == "randomized_benchmark_simultaneous_1q"), None
    )
    if frb_sim_1q is None:
        raise ValueError('benchmarks do not include "randomized_benchmark_simultaneous_1q"')

    site = next(
        (
            characteristic
            for characteristic in frb_sim_1q.sites[0].characteristics
            if isinstance(characteristic.node_ids, list)
            and len(characteristic.node_ids) == 1
            and characteristic.node_ids[0] == node_id
        ),
        None,
    )
    if site is None:
        raise ValueError(f"randomized_benchmark_simultaneous_1q benchmarks do not include node {node_id}")

    return site.value


def _make_wildcard_1q_gates(node_id: int) -> List[GateInfo]:
    return [
        GateInfo(
            operator="_",
            parameters=["_"],
            arguments=[node_id],
            fidelity=PERFECT_FIDELITY,
            duration=PERFECT_DURATION,
        )
    ]


def _transform_qubit_operation_to_gates(
    operation_name: str,
    node_id: int,
    characteristics: List[Characteristic],
    benchmarks: List[Operation],
) -> List[Union[GateInfo, MeasureInfo]]:
    if operation_name == Supported1QGate.RX:
        return cast(List[Union[GateInfo, MeasureInfo]], _make_rx_gates(node_id, benchmarks))
    elif operation_name == Supported1QGate.RZ:
        return cast(List[Union[GateInfo, MeasureInfo]], _make_rz_gates(node_id, benchmarks))
    elif operation_name == Supported1QGate.MEASURE:
        return cast(List[Union[GateInfo, MeasureInfo]], _make_measure_gates(node_id, characteristics))
    elif operation_name == Supported1QGate.WILDCARD:
        return cast(List[Union[GateInfo, MeasureInfo]], _make_wildcard_1q_gates(node_id))
    elif operation_name in {"I", "RESET"}:
        return []
    else:
        raise QCSISAParseError("Unsupported qubit operation: {}".format(operation_name))


def _make_cz_gates(characteristics: List[Characteristic]) -> List[GateInfo]:
    default_duration = _operation_names_to_compiler_duration_default[Supported2QGate.CZ]

    default_fidelity = _operation_names_to_compiler_fidelity_default[Supported2QGate.CZ]
    fidelity = default_fidelity
    for characteristic in characteristics:
        if characteristic.name == "fCZ":
            fidelity = characteristic.value
            break

    return [
        GateInfo(
            operator=Supported2QGate.CZ,
            parameters=[],
            arguments=["_", "_"],
            fidelity=fidelity,
            duration=default_duration,
        )
    ]


def _make_iswap_gates(characteristics: List[Characteristic]) -> List[GateInfo]:
    default_duration = _operation_names_to_compiler_duration_default[Supported2QGate.ISWAP]

    default_fidelity = _operation_names_to_compiler_fidelity_default[Supported2QGate.ISWAP]
    fidelity = default_fidelity
    for characteristic in characteristics:
        if characteristic.name == "fISWAP":
            fidelity = characteristic.value
            break

    return [
        GateInfo(
            operator=Supported2QGate.ISWAP,
            parameters=[],
            arguments=["_", "_"],
            fidelity=fidelity,
            duration=default_duration,
        )
    ]


def _make_cphase_gates(characteristics: List[Characteristic]) -> List[GateInfo]:
    default_duration = _operation_names_to_compiler_duration_default[Supported2QGate.CPHASE]

    default_fidelity = _operation_names_to_compiler_fidelity_default[Supported2QGate.CPHASE]
    fidelity = default_fidelity
    for characteristic in characteristics:
        if characteristic.name == "fCPHASE":
            fidelity = characteristic.value
            break

    return [
        GateInfo(
            operator=Supported2QGate.CPHASE,
            parameters=["theta"],
            arguments=["_", "_"],
            fidelity=fidelity,
            duration=default_duration,
        )
    ]


def _make_xy_gates(characteristics: List[Characteristic]) -> List[GateInfo]:
    default_duration = _operation_names_to_compiler_duration_default[Supported2QGate.XY]

    default_fidelity = _operation_names_to_compiler_fidelity_default[Supported2QGate.XY]
    fidelity = default_fidelity
    for characteristic in characteristics:
        if characteristic.name == "fXY":
            fidelity = characteristic.value
            break

    return [
        GateInfo(
            operator=Supported2QGate.XY,
            parameters=["theta"],
            arguments=["_", "_"],
            fidelity=fidelity,
            duration=default_duration,
        )
    ]


def _make_wildcard_2q_gates() -> List[GateInfo]:
    return [
        GateInfo(
            operator="_",
            parameters=["_"],
            arguments=["_", "_"],
            fidelity=PERFECT_FIDELITY,
            duration=PERFECT_DURATION,
        )
    ]


def _transform_edge_operation_to_gates(
    operation_name: str,
    characteristics: List[Characteristic],
) -> List[GateInfo]:
    if operation_name == Supported2QGate.CZ:
        return _make_cz_gates(characteristics)
    elif operation_name == Supported2QGate.ISWAP:
        return _make_iswap_gates(characteristics)
    elif operation_name == Supported2QGate.CPHASE:
        return _make_cphase_gates(characteristics)
    elif operation_name == Supported2QGate.XY:
        return _make_xy_gates(characteristics)
    elif operation_name == Supported2QGate.WILDCARD:
        return _make_wildcard_2q_gates()
    else:
        raise QCSISAParseError("Unsupported edge operation: {}".format(operation_name))<|MERGE_RESOLUTION|>--- conflicted
+++ resolved
@@ -81,19 +81,11 @@
 
             else:
                 raise QCSISAParseError("unexpected operation node count: {}".format(operation.node_count))
-<<<<<<< HEAD
     for qubit in device.qubits.values():
         if len(qubit.gates) == 0:
             qubit.dead = True
 
     for edge in device.edges.values():
-=======
-    for _, qubit in device.qubits.items():
-        if len(qubit.gates) == 0:
-            qubit.dead = True
-
-    for _, edge in device.edges.items():
->>>>>>> 6f8686ac
         if len(edge.gates) == 0:
             edge.dead = True
 
