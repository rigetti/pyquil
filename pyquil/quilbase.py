--- conflicted
+++ resolved
@@ -170,15 +170,12 @@
         return DefMeasureCalibration._from_rs_measure_calibration_definition(instr)
     if isinstance(instr, quil_rs.Measurement):
         return Measurement._from_rs_measurement(instr)
-<<<<<<< HEAD
     if isinstance(instr, quil_rs.Pragma):
         return Pragma._from_rs_pragma(instr)
     if isinstance(instr, quil_rs.Reset):
         return Reset._from_rs_reset(instr)
-=======
     if isinstance(instr, quil_rs.GateDefinition):
         return DefGate._from_rs_gate_definition(instr)
->>>>>>> d5d7d384
     if isinstance(instr, quil_rs.Instruction):
         raise NotImplementedError(f"The {type(instr)} Instruction hasn't been mapped to an AbstractInstruction yet.")
     raise ValueError(f"{type(instr)} is not a valid Instruction type")
