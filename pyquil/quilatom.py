--- conflicted
+++ resolved
@@ -315,13 +315,10 @@
 def _convert_to_rs_expression(parameter: ParameterDesignator) -> quil_rs_expr.Expression:
     if isinstance(parameter, quil_rs_expr.Expression):
         return parameter
-<<<<<<< HEAD
     elif isinstance(parameter, (int, float, complex, np.number)):
         return quil_rs_expr.Expression.from_number(complex(parameter))
-=======
     elif isinstance(parameter, Number):
         return quil_rs_expr.Expression.from_number(complex(parameter))  # type: ignore
->>>>>>> d6a8ef4f
     elif isinstance(parameter, (Expression, MemoryReference)):
         return quil_rs_expr.Expression.parse(str(parameter))
     raise ValueError(f"{type(parameter)} is not a valid ParameterDesignator")
