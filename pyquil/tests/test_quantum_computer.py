import itertools

import networkx as nx
import numpy as np
import pytest

from pyquil import Program, get_qc, list_quantum_computers
from pyquil.api import QVM, QuantumComputer, local_qvm
from pyquil.tests.utils import DummyCompiler
from pyquil.api._quantum_computer import (_symmetrization, _flip_array_to_prog,
                                          _construct_orthogonal_array,
                                          _construct_strength_two_orthogonal_array,
                                          _construct_strength_three_orthogonal_array,
                                          _parse_name, _get_qvm_with_topology,
                                          _measure_bitstrings,
                                          _consolidate_symmetrization_outputs,
                                          _check_min_num_trials_for_symmetrized_readout)
from pyquil.device import NxDevice, gates_in_isa
from pyquil.gates import *
from pyquil.quilbase import Declare, MemoryReference
from pyquil.noise import decoherence_noise_with_asymmetric_ro
from pyquil.pyqvm import PyQVM
from pyquil.tests.utils import DummyCompiler
from rpcq.messages import ParameterAref, PyQuilExecutableResponse


<<<<<<< HEAD
def test_flip_array_to_prog():
    # no flips
    flip_prog = _flip_array_to_prog((0, 0, 0, 0, 0, 0), [0, 1, 2, 3, 4, 5])
    assert flip_prog.out().splitlines() == []
    # mixed flips
    flip_prog = _flip_array_to_prog((1, 0, 1, 0, 1, 1), [0, 1, 2, 3, 4, 5])
    assert flip_prog.out().splitlines() == [
=======
def test_get_flipped_program():
    program = Program([
        I(0),
        RX(2.3, 1),
        CNOT(0, 1),
        MEASURE(0, MemoryReference("ro", 0)),
        MEASURE(1, MemoryReference("ro", 1)),
    ])

    flipped_program = _get_flipped_protoquil_program(program)
    assert flipped_program.out().splitlines()[-6::] == [
        'PRAGMA PRESERVE_BLOCK',
>>>>>>> db48623a
        'RX(pi) 0',
        'RX(pi) 2',
        'RX(pi) 4',
        'RX(pi) 5'
    ]
<<<<<<< HEAD
    # flip all
    flip_prog = _flip_array_to_prog((1, 1, 1, 1, 1, 1), [0, 1, 2, 3, 4, 5])
    assert flip_prog.out().splitlines() == [
=======


def test_get_flipped_program_only_measure():
    program = Program([
        MEASURE(0, MemoryReference("ro", 0)),
        MEASURE(1, MemoryReference("ro", 1)),
    ])

    flipped_program = _get_flipped_protoquil_program(program)
    assert flipped_program.out().splitlines() == [
        'DECLARE ro BIT[2]',
        'PRAGMA PRESERVE_BLOCK',
>>>>>>> db48623a
        'RX(pi) 0',
        'RX(pi) 1',
        'RX(pi) 2',
        'RX(pi) 3',
        'RX(pi) 4',
        'RX(pi) 5'
    ]


def test_symmetrization():
    prog = Program(I(0), I(1))
    meas_qubits = [0, 1]
    # invalid input if symm_type < -1 or > 3
    with pytest.raises(ValueError):
        _, _ = _symmetrization(prog, meas_qubits, symm_type=-2)
    with pytest.raises(ValueError):
        _, _ = _symmetrization(prog, meas_qubits, symm_type=4)
    # exhaustive symm
    sym_progs, flip_array = _symmetrization(prog, meas_qubits, symm_type=-1)
    assert sym_progs[0].out().splitlines() == ['I 0', 'I 1']
    assert sym_progs[1].out().splitlines() == ['I 0', 'I 1', 'RX(pi) 1']
    assert sym_progs[2].out().splitlines() == ['I 0', 'I 1', 'RX(pi) 0']
    assert sym_progs[3].out().splitlines() == ['I 0', 'I 1', 'RX(pi) 0', 'RX(pi) 1']
    right = [np.array([0, 0]), np.array([0, 1]), np.array([1, 0]), np.array([1, 1])]
    assert all([np.allclose(x, y) for x, y in zip(flip_array, right)])
    # strength 0 i.e. no symm
    sym_progs, flip_array = _symmetrization(prog, meas_qubits, symm_type=-1)
    assert sym_progs[0].out().splitlines() == ['I 0', 'I 1']
    right = [np.array([0, 0])]
    assert all([np.allclose(x, y) for x, y in zip(flip_array, right)])
    # strength 1
    sym_progs, flip_array = _symmetrization(prog, meas_qubits, symm_type=1)
    assert sym_progs[0].out().splitlines() == ['I 0', 'I 1']
    assert sym_progs[1].out().splitlines() == ['I 0', 'I 1', 'RX(pi) 0', 'RX(pi) 1']
    right = [np.array([0, 0]), np.array([1, 1])]
    assert all([np.allclose(x, y) for x, y in zip(flip_array, right)])
    # strength 2
    sym_progs, flip_array = _symmetrization(prog, meas_qubits, symm_type=2)
    assert sym_progs[0].out().splitlines() == ['I 0', 'I 1']
    assert sym_progs[1].out().splitlines() == ['I 0', 'I 1', 'RX(pi) 0']
    assert sym_progs[2].out().splitlines() == ['I 0', 'I 1', 'RX(pi) 1']
    assert sym_progs[3].out().splitlines() == ['I 0', 'I 1', 'RX(pi) 0', 'RX(pi) 1']
    right = [np.array([0, 0]), np.array([1, 0]), np.array([0, 1]), np.array([1, 1])]
    assert all([np.allclose(x, y) for x, y in zip(flip_array, right)])
    # strength 3
    sym_progs, flip_array = _symmetrization(prog, meas_qubits, symm_type=3)
    assert sym_progs[0].out().splitlines() == ['I 0', 'I 1', 'RX(pi) 0', 'RX(pi) 1']
    assert sym_progs[1].out().splitlines() == ['I 0', 'I 1', 'RX(pi) 0']
    assert sym_progs[2].out().splitlines() == ['I 0', 'I 1']
    assert sym_progs[3].out().splitlines() == ['I 0', 'I 1', 'RX(pi) 1']
    right = [np.array([1, 1]), np.array([1, 0]), np.array([0, 0]), np.array([0, 1])]
    assert all([np.allclose(x, y) for x, y in zip(flip_array, right)])


def test_construct_orthogonal_array():
    # check for valid inputs
    with pytest.raises(ValueError):
        _construct_orthogonal_array(3, strength=-1)
    with pytest.raises(ValueError):
        _construct_orthogonal_array(3, strength=4)
    with pytest.raises(ValueError):
        _construct_orthogonal_array(3, strength=100)


def test_construct_strength_three_orthogonal_array():
    # This is test is table 1.3 in [OATA]. Next to the np.array below the "line" number refers to
    # the row in table 1.3. It is not important that the rows are switched! Specifically
    #  "A permutation of the runs or factors in an orthogonal array results in an orthogonal
    #  array with the same parameters." page 27 of [OATA].
    #
    # [OATA] Orthogonal Arrays Theory and Applications
    #        Hedayat, Sloane, Stufken
    #        Springer, 1999
    answer = np.array([[1, 1, 1, 1],   # line 8
                       [1, 0, 1, 0],   # line 6
                       [1, 1, 0, 0],   # line 7
                       [1, 0, 0, 1],   # line 5
                       [0, 0, 0, 0],   # line 1
                       [0, 1, 0, 1],   # line 3
                       [0, 0, 1, 1],   # line 2
                       [0, 1, 1, 0]])  # line 4
    assert np.allclose(_construct_strength_three_orthogonal_array(4), answer)


def test_construct_strength_two_orthogonal_array():
    # This is example 1.5 in [OATA]. Next to the np.array below the "line" number refers to
    # the row in example 1.5.
    answer = np.array([[0, 0, 0],   # line 1
                       [1, 0, 1],   # line 3
                       [0, 1, 1],   # line 2
                       [1, 1, 0]])  # line 4
    assert np.allclose(_construct_strength_two_orthogonal_array(3), answer)


def test_measure_bitstrings(forest):
    device = NxDevice(nx.complete_graph(2))
    qc_pyqvm = QuantumComputer(
        name='testy!',
        qam=PyQVM(n_qubits=2),
        device=device,
        compiler=DummyCompiler()
    )
    qc_forest = QuantumComputer(
        name='testy!',
        qam=QVM(connection=forest, gate_noise=[0.00] * 3),
        device=device,
        compiler=DummyCompiler()
    )
    prog = Program(I(0), I(1))
    meas_qubits = [0, 1]
    sym_progs, flip_array = _symmetrization(prog, meas_qubits, symm_type=-1)
    results = _measure_bitstrings(qc_pyqvm, sym_progs, meas_qubits, num_shots=1)
    # test with pyQVM
    answer = [np.array([[0, 0]]), np.array([[0, 1]]), np.array([[1, 0]]), np.array([[1, 1]])]
    assert all([np.allclose(x, y) for x, y in zip(results, answer)])
    # test with regular QVM
    results = _measure_bitstrings(qc_forest, sym_progs, meas_qubits, num_shots=1)
    assert all([np.allclose(x, y) for x, y in zip(results, answer)])


def test_consolidate_symmetrization_outputs():
    flip_arrays = [np.array([[0, 0]]), np.array([[0, 1]]), np.array([[1, 0]]), np.array([[1, 1]])]
    # if results = flip_arrays should be a matrix of zeros
    ans1 = np.array([[0, 0],
                     [0, 0],
                     [0, 0],
                     [0, 0]])
    assert np.allclose(_consolidate_symmetrization_outputs(flip_arrays, flip_arrays), ans1)
    results = [np.array([[0, 0]]), np.array([[0, 0]]), np.array([[0, 0]]), np.array([[0, 0]])]
    # results are all zero then output should be
    ans2 = np.array([[0, 0],
                     [0, 1],
                     [1, 0],
                     [1, 1]])
    assert np.allclose(_consolidate_symmetrization_outputs(results, flip_arrays), ans2)


def test_check_min_num_trials_for_symmetrized_readout():
    # trials = -2 should get bumped up to 4 trials
    assert _check_min_num_trials_for_symmetrized_readout(num_qubits=2, trials=-2, symm_type=-1) == 4
    # can't have symm_type < -2 or > 3
    with pytest.raises(ValueError):
        _check_min_num_trials_for_symmetrized_readout(num_qubits=2, trials=-2, symm_type=-2)
    with pytest.raises(ValueError):
        _check_min_num_trials_for_symmetrized_readout(num_qubits=2, trials=-2, symm_type=4)


def test_device_stuff():
    topo = nx.from_edgelist([(0, 4), (0, 99)])
    qc = QuantumComputer(
        name='testy!',
        qam=None,  # not necessary for this test
        device=NxDevice(topo),
        compiler=DummyCompiler()
    )
    assert nx.is_isomorphic(qc.qubit_topology(), topo)

    isa = qc.get_isa(twoq_type='CPHASE')
    assert sorted(isa.edges)[0].type == 'CPHASE'
    assert sorted(isa.edges)[0].targets == [0, 4]


def test_run(forest):
    device = NxDevice(nx.complete_graph(3))
    qc = QuantumComputer(
        name='testy!',
        qam=QVM(connection=forest, gate_noise=[0.01] * 3),
        device=device,
        compiler=DummyCompiler()
    )
    bitstrings = qc.run(
        Program(
            H(0),
            CNOT(0, 1),
            CNOT(1, 2),
            MEASURE(0, MemoryReference("ro", 0)),
            MEASURE(1, MemoryReference("ro", 1)),
            MEASURE(2, MemoryReference("ro", 2))).wrap_in_numshots_loop(1000)
    )

    assert bitstrings.shape == (1000, 3)
    parity = np.sum(bitstrings, axis=1) % 3
    assert 0 < np.mean(parity) < 0.15


def test_run_pyqvm_noiseless():
    device = NxDevice(nx.complete_graph(3))
    qc = QuantumComputer(
        name='testy!',
        qam=PyQVM(n_qubits=3),
        device=device,
        compiler=DummyCompiler()
    )
    bitstrings = qc.run(
        Program(
            H(0),
            CNOT(0, 1),
            CNOT(1, 2),
            MEASURE(0, MemoryReference("ro", 0)),
            MEASURE(1, MemoryReference("ro", 1)),
            MEASURE(2, MemoryReference("ro", 2))).wrap_in_numshots_loop(1000)
    )

    assert bitstrings.shape == (1000, 3)
    parity = np.sum(bitstrings, axis=1) % 3
    assert np.mean(parity) == 0


def test_run_pyqvm_noisy():
    device = NxDevice(nx.complete_graph(3))
    qc = QuantumComputer(
        name='testy!',
        qam=PyQVM(n_qubits=3, post_gate_noise_probabilities={'relaxation': 0.01}),
        device=device,
        compiler=DummyCompiler()
    )
    bitstrings = qc.run(
        Program(
            H(0),
            CNOT(0, 1),
            CNOT(1, 2),
            MEASURE(0, MemoryReference("ro", 0)),
            MEASURE(1, MemoryReference("ro", 1)),
            MEASURE(2, MemoryReference("ro", 2))).wrap_in_numshots_loop(1000)
    )

    assert bitstrings.shape == (1000, 3)
    parity = np.sum(bitstrings, axis=1) % 3
    assert 0 < np.mean(parity) < 0.15


def test_readout_symmetrization(forest):
    device = NxDevice(nx.complete_graph(3))
    noise_model = decoherence_noise_with_asymmetric_ro(gates=gates_in_isa(device.get_isa()))
    qc = QuantumComputer(
        name='testy!',
        qam=QVM(connection=forest, noise_model=noise_model),
        device=device,
        compiler=DummyCompiler()
    )

    prog = Program(I(0), X(1),
                   MEASURE(0, MemoryReference("ro", 0)),
                   MEASURE(1, MemoryReference("ro", 1)))
    prog.wrap_in_numshots_loop(1000)

    bs1 = qc.run(prog)
    avg0_us = np.mean(bs1[:, 0])
    avg1_us = 1 - np.mean(bs1[:, 1])
    diff_us = avg1_us - avg0_us
    assert diff_us > 0.03

    bs2 = qc.run_symmetrized_readout(prog, 1000)
    avg0_s = np.mean(bs2[:, 0])
    avg1_s = 1 - np.mean(bs2[:, 1])
    diff_s = avg1_s - avg0_s
    assert diff_s < 0.05


def test_run_symmetrized_readout_error():
    # This test checks if the function runs for any possible input on a small number of qubits.
    # Locally this test was run on all 8 qubits, but it was slow.
    qc = get_qc("8q-qvm")
    sym_type_vec = [-1, 0, 1, 2, 3]
    prog_vec = [Program(I(x) for x in range(0, 3))[0:n] for n in range(0, 4)]
    trials_vec = list(range(0, 5))
    for prog, trials, sym_type in itertools.product(prog_vec, trials_vec, sym_type_vec):
        print(qc.run_symmetrized_readout(prog, trials, sym_type))


def test_list_qc():
    qc_names = list_quantum_computers(qpus=False)
    # TODO: update with deployed qpus
    assert qc_names == ['9q-square-qvm', '9q-square-noisy-qvm']


def test_parse_qc_name():
    name, qvm_type, noisy = _parse_name('9q-generic', None, None)
    assert name == '9q-generic'
    assert qvm_type is None
    assert not noisy

    name, qvm_type, noisy = _parse_name('9q-generic-qvm', None, None)
    assert name == '9q-generic'
    assert qvm_type == 'qvm'
    assert not noisy

    name, qvm_type, noisy = _parse_name('9q-generic-noisy-qvm', None, None)
    assert name == '9q-generic'
    assert qvm_type == 'qvm'
    assert noisy


def test_parse_qc_flags():
    name, qvm_type, noisy = _parse_name('9q-generic', False, False)
    assert name == '9q-generic'
    assert qvm_type is None
    assert not noisy

    name, qvm_type, noisy = _parse_name('9q-generic', True, None)
    assert name == '9q-generic'
    assert qvm_type == 'qvm'
    assert not noisy

    name, qvm_type, noisy = _parse_name('9q-generic', True, True)
    assert name == '9q-generic'
    assert qvm_type == 'qvm'
    assert noisy


def test_parse_qc_redundant():
    name, qvm_type, noisy = _parse_name('9q-generic', False, False)
    assert name == '9q-generic'
    assert qvm_type is None
    assert not noisy

    name, qvm_type, noisy = _parse_name('9q-generic-qvm', True, False)
    assert name == '9q-generic'
    assert qvm_type == 'qvm'
    assert not noisy

    name, qvm_type, noisy = _parse_name('9q-generic-noisy-qvm', True, True)
    assert name == '9q-generic'
    assert qvm_type == 'qvm'
    assert noisy


def test_parse_qc_conflicting():
    with pytest.raises(ValueError) as e:
        name, qvm_type, noisy = _parse_name('9q-generic-qvm', False, False)

    assert e.match(r'.*but you have specified `as_qvm=False`')

    with pytest.raises(ValueError) as e:
        name, qvm_type, noisy = _parse_name('9q-generic-noisy-qvm', True, False)
    assert e.match(r'.*but you have specified `noisy=False`')


def test_parse_qc_strip():
    # Originally used `str.strip` to remove the suffixes. This is not correct!
    name, _, _ = _parse_name("mvq-qvm", None, None)
    assert name == 'mvq'

    name, _, _ = _parse_name("mvq-noisy-qvm", None, None)
    assert name == 'mvq'


def test_parse_qc_no_prefix():
    prefix, qvm_type, noisy = _parse_name('qvm', None, None)
    assert qvm_type == 'qvm'
    assert not noisy
    assert prefix == ''

    prefix, qvm_type, noisy = _parse_name('', True, None)
    assert qvm_type == 'qvm'
    assert not noisy
    assert prefix == ''


def test_parse_qc_no_prefix_2():
    prefix, qvm_type, noisy = _parse_name('noisy-qvm', None, None)
    assert qvm_type == 'qvm'
    assert noisy
    assert prefix == ''

    prefix, qvm_type, noisy = _parse_name('', True, True)
    assert qvm_type == 'qvm'
    assert noisy
    assert prefix == ''


def test_parse_qc_pyqvm():
    prefix, qvm_type, noisy = _parse_name('9q-generic-pyqvm', None, None)
    assert prefix == '9q-generic'
    assert qvm_type == 'pyqvm'
    assert not noisy


def test_qc(qvm, compiler):
    qc = get_qc('9q-square-noisy-qvm')
    assert isinstance(qc, QuantumComputer)
    assert isinstance(qc.qam, QVM)
    assert qc.qam.noise_model is not None
    assert qc.qubit_topology().number_of_nodes() == 9
    assert qc.qubit_topology().degree[0] == 2
    assert qc.qubit_topology().degree[4] == 4
    assert str(qc) == "9q-square-noisy-qvm"


def test_qc_run(qvm, compiler):
    qc = get_qc('9q-square-noisy-qvm')
    bs = qc.run_and_measure(Program(X(0)), trials=3)
    assert len(bs) == 9
    for q, bits in bs.items():
        assert bits.shape == (3,)


def test_nq_qvm_qc():
    for n_qubits in [2, 4, 7, 19]:
        qc = get_qc(f'{n_qubits}q-qvm')
        for q1, q2 in itertools.permutations(range(n_qubits), r=2):
            assert (q1, q2) in qc.qubit_topology().edges
        assert qc.name == f'{n_qubits}q-qvm'


def test_qc_noisy():
    qc = get_qc('5q', as_qvm=True, noisy=True)
    assert isinstance(qc, QuantumComputer)


def test_qc_compile():
    qc = get_qc('5q', as_qvm=True, noisy=True)
    qc.compiler = DummyCompiler()
    prog = Program()
    prog += H(0)
    prog1 = qc.compile(prog)
    assert prog1 == prog


def test_qc_error():
    # QVM is not a QPU
    with pytest.raises(ValueError):
        get_qc('9q-square-noisy-qvm', as_qvm=False)

    with pytest.raises(ValueError):
        get_qc('5q', as_qvm=False)


def test_run_and_measure(local_qvm_quilc):
    qc = get_qc("9q-generic-qvm")
    prog = Program(I(8))
    trials = 11
    # note to devs: this is included as an example in the run_and_measure docstrings
    # so if you change it here ... change it there!
    with local_qvm():  # Redundant with test fixture.
        bitstrings = qc.run_and_measure(prog, trials)
    bitstring_array = np.vstack(bitstrings[q] for q in qc.qubits()).T
    assert bitstring_array.shape == (trials, len(qc.qubits()))


def test_qvm_compile_pickiness(forest):
    p = Program(X(0), MEASURE(0, 0))
    p.wrap_in_numshots_loop(1000)
    nq = PyQuilExecutableResponse(program=p.out(), attributes={'num_shots': 1000})

    # Ok, non-realistic
    qc = get_qc('9q-qvm')
    qc.run(p)

    # Also ok
    qc.run(nq)

    # Not ok
    qc = get_qc('9q-square-qvm')
    with pytest.raises(TypeError):
        qc.run(p)

    # Yot ok
    qc.run(nq)


def test_run_with_parameters(forest):
    device = NxDevice(nx.complete_graph(3))
    qc = QuantumComputer(
        name='testy!',
        qam=QVM(connection=forest),
        device=device,
        compiler=DummyCompiler()
    )
    bitstrings = qc.run(
        executable=Program(
            Declare(name='theta', memory_type='REAL'),
            Declare(name='ro', memory_type='BIT'),
            RX(MemoryReference('theta'), 0),
            MEASURE(0, MemoryReference('ro'))
        ).wrap_in_numshots_loop(1000),
        memory_map={'theta': [np.pi]}
    )

    assert bitstrings.shape == (1000, 1)
    assert all([bit == 1 for bit in bitstrings])


def test_reset(forest):
    device = NxDevice(nx.complete_graph(3))
    qc = QuantumComputer(
        name='testy!',
        qam=QVM(connection=forest),
        device=device,
        compiler=DummyCompiler()
    )
    p = Program(
        Declare(name='theta', memory_type='REAL'),
        Declare(name='ro', memory_type='BIT'),
        RX(MemoryReference('theta'), 0),
        MEASURE(0, MemoryReference('ro'))
    ).wrap_in_numshots_loop(1000)
    qc.run(
        executable=p,
        memory_map={'theta': [np.pi]}
    )

    aref = ParameterAref(name='theta', index=0)
    assert qc.qam._variables_shim[aref] == np.pi
    assert qc.qam._executable == p
    assert qc.qam._bitstrings.shape == (1000, 1)
    assert all([bit == 1 for bit in qc.qam._bitstrings])
    assert qc.qam.status == 'done'

    qc.reset()

    assert qc.qam._variables_shim == {}
    assert qc.qam._executable is None
    assert qc.qam._bitstrings is None
    assert qc.qam.status == 'connected'


def test_get_qvm_with_topology():
    topo = nx.from_edgelist([
        (5, 6),
        (6, 7),
        (10, 11),
    ])
    # Note to developers: perhaps make `get_qvm_with_topology` public in the future
    qc = _get_qvm_with_topology(name='test-qvm', topology=topo)
    assert len(qc.qubits()) == 5
    assert min(qc.qubits()) == 5


def test_get_qvm_with_topology_2(forest):
    topo = nx.from_edgelist([
        (5, 6),
        (6, 7),
    ])
    qc = _get_qvm_with_topology(name='test-qvm', topology=topo)
    results = qc.run_and_measure(Program(X(5)), trials=5)
    assert sorted(results.keys()) == [5, 6, 7]
    assert all(x == 1 for x in results[5])


def test_parse_mix_qvm_and_noisy_flag():
    # https://github.com/rigetti/pyquil/issues/764
    name, qvm_type, noisy = _parse_name('1q-qvm', as_qvm=None, noisy=True)
    assert noisy


def test_noisy(forest):
    # https://github.com/rigetti/pyquil/issues/764
    p = Program(X(0))
    qc = get_qc('1q-qvm', noisy=True)
    result = qc.run_and_measure(p, trials=10000)
    assert result[0].mean() < 1.0<|MERGE_RESOLUTION|>--- conflicted
+++ resolved
@@ -24,7 +24,6 @@
 from rpcq.messages import ParameterAref, PyQuilExecutableResponse
 
 
-<<<<<<< HEAD
 def test_flip_array_to_prog():
     # no flips
     flip_prog = _flip_array_to_prog((0, 0, 0, 0, 0, 0), [0, 1, 2, 3, 4, 5])
@@ -32,43 +31,14 @@
     # mixed flips
     flip_prog = _flip_array_to_prog((1, 0, 1, 0, 1, 1), [0, 1, 2, 3, 4, 5])
     assert flip_prog.out().splitlines() == [
-=======
-def test_get_flipped_program():
-    program = Program([
-        I(0),
-        RX(2.3, 1),
-        CNOT(0, 1),
-        MEASURE(0, MemoryReference("ro", 0)),
-        MEASURE(1, MemoryReference("ro", 1)),
-    ])
-
-    flipped_program = _get_flipped_protoquil_program(program)
-    assert flipped_program.out().splitlines()[-6::] == [
-        'PRAGMA PRESERVE_BLOCK',
->>>>>>> db48623a
         'RX(pi) 0',
         'RX(pi) 2',
         'RX(pi) 4',
         'RX(pi) 5'
     ]
-<<<<<<< HEAD
     # flip all
     flip_prog = _flip_array_to_prog((1, 1, 1, 1, 1, 1), [0, 1, 2, 3, 4, 5])
     assert flip_prog.out().splitlines() == [
-=======
-
-
-def test_get_flipped_program_only_measure():
-    program = Program([
-        MEASURE(0, MemoryReference("ro", 0)),
-        MEASURE(1, MemoryReference("ro", 1)),
-    ])
-
-    flipped_program = _get_flipped_protoquil_program(program)
-    assert flipped_program.out().splitlines() == [
-        'DECLARE ro BIT[2]',
-        'PRAGMA PRESERVE_BLOCK',
->>>>>>> db48623a
         'RX(pi) 0',
         'RX(pi) 1',
         'RX(pi) 2',
