import itertools

import networkx as nx
import numpy as np
import pytest

from pyquil import Program, get_qc, list_quantum_computers
from pyquil.gates import H
from pyquil.api import QVM, QuantumComputer
from pyquil.api._qac import AbstractCompiler
from pyquil.api._quantum_computer import _get_flipped_protoquil_program, _parse_name
from pyquil.device import NxDevice, gates_in_isa
from pyquil.gates import *
from pyquil.noise import decoherence_noise_with_asymmetric_ro


class DummyCompiler(AbstractCompiler):
    def quil_to_native_quil(self, program: Program):
        return program

    def native_quil_to_executable(self, nq_program: Program):
        return nq_program


def test_get_flipped_program():
    program = Program([
        I(0),
        RX(2.3, 1),
        CNOT(0, 1),
        MEASURE(0, 0),
        MEASURE(1, 1),
    ])

    flipped_program = _get_flipped_protoquil_program(program)
    assert flipped_program.out().splitlines()[-6::] == [
        'PRAGMA PRESERVE_BLOCK',
        'RX(pi) 0',
        'RX(pi) 1',
        'PRAGMA END_PRESERVE_BLOCK',
        'MEASURE 0 ro[0]',
        'MEASURE 1 ro[1]',
    ]


def test_get_flipped_program_only_measure():
    program = Program([
        MEASURE(0, 0),
        MEASURE(1, 1),
    ])

    flipped_program = _get_flipped_protoquil_program(program)
    assert flipped_program.out().splitlines() == [
        'DECLARE ro BIT[2]',
        'PRAGMA PRESERVE_BLOCK',
        'RX(pi) 0',
        'RX(pi) 1',
        'PRAGMA END_PRESERVE_BLOCK',
        'MEASURE 0 ro[0]',
        'MEASURE 1 ro[1]',
    ]


def test_device_stuff():
    topo = nx.from_edgelist([(0, 4), (0, 99)])
    qc = QuantumComputer(
        name='testy!',
        qam=None,  # not necessary for this test
        device=NxDevice(topo),
        compiler=DummyCompiler()
    )
    assert nx.is_isomorphic(qc.qubit_topology(), topo)

    isa = qc.get_isa(twoq_type='CPHASE')
    assert sorted(isa.edges)[0].type == 'CPHASE'
    assert sorted(isa.edges)[0].targets == [0, 4]


def test_run(forest):
    device = NxDevice(nx.complete_graph(3))
    qc = QuantumComputer(
        name='testy!',
        qam=QVM(connection=forest, gate_noise=[0.01] * 3),
        device=device,
        compiler=DummyCompiler()
    )
    bitstrings = qc.run(
        Program(
            H(0),
            CNOT(0, 1),
            CNOT(1, 2),
            MEASURE(0, 0),
            MEASURE(1, 1),
            MEASURE(2, 2)).wrap_in_numshots_loop(1000)
    )

    assert bitstrings.shape == (1000, 3)
    parity = np.sum(bitstrings, axis=1) % 3
    assert 0 < np.mean(parity) < 0.15


def test_readout_symmetrization(forest):
    device = NxDevice(nx.complete_graph(3))
    noise_model = decoherence_noise_with_asymmetric_ro(gates=gates_in_isa(device.get_isa()))
    qc = QuantumComputer(
        name='testy!',
        qam=QVM(connection=forest, noise_model=noise_model),
        device=device,
        compiler=DummyCompiler()
    )

    prog = Program(I(0), X(1),
                   MEASURE(0, 0),
                   MEASURE(1, 1))
    prog.wrap_in_numshots_loop(1000)

    bs1 = qc.run(prog)
    avg0_us = np.mean(bs1[:, 0])
    avg1_us = 1 - np.mean(bs1[:, 1])
    diff_us = avg1_us - avg0_us
    assert diff_us > 0.03

    bs2 = qc.run_symmetrized_readout(prog, 1000)
    avg0_s = np.mean(bs2[:, 0])
    avg1_s = 1 - np.mean(bs2[:, 1])
    diff_s = avg1_s - avg0_s
    assert diff_s < 0.05


def test_list_qc():
    qc_names = list_quantum_computers()
    # TODO: update with deployed qpus
    assert qc_names == ['9q-generic-qvm', '9q-generic-noisy-qvm']


def test_parse_qc_name():
    name, as_qvm, noisy = _parse_name('9q-generic', None, None)
    assert name == '9q-generic'
    assert not as_qvm
    assert not noisy

    name, as_qvm, noisy = _parse_name('9q-generic-qvm', None, None)
    assert name == '9q-generic'
    assert as_qvm
    assert not noisy

    name, as_qvm, noisy = _parse_name('9q-generic-noisy-qvm', None, None)
    assert name == '9q-generic'
    assert as_qvm
    assert noisy


def test_parse_qc_flags():
    name, as_qvm, noisy = _parse_name('9q-generic', False, False)
    assert name == '9q-generic'
    assert not as_qvm
    assert not noisy

    name, as_qvm, noisy = _parse_name('9q-generic', True, None)
    assert name == '9q-generic'
    assert as_qvm
    assert not noisy

    name, as_qvm, noisy = _parse_name('9q-generic', True, True)
    assert name == '9q-generic'
    assert as_qvm
    assert noisy


def test_parse_qc_redundant():
    name, as_qvm, noisy = _parse_name('9q-generic', False, False)
    assert name == '9q-generic'
    assert not as_qvm
    assert not noisy

    name, as_qvm, noisy = _parse_name('9q-generic-qvm', True, False)
    assert name == '9q-generic'
    assert as_qvm
    assert not noisy

    name, as_qvm, noisy = _parse_name('9q-generic-noisy-qvm', True, True)
    assert name == '9q-generic'
    assert as_qvm
    assert noisy


def test_parse_qc_conflicting():
    with pytest.raises(ValueError) as e:
        name, as_qvm, noisy = _parse_name('9q-generic-qvm', False, False)

    assert e.match(r'.*but you have specified `as_qvm=False`')

    with pytest.raises(ValueError) as e:
        name, as_qvm, noisy = _parse_name('9q-generic-noisy-qvm', True, False)
    assert e.match(r'.*but you have specified `noisy=False`')


def test_parse_qc_strip():
    # Originally used `str.strip` to remove the suffixes. This is not correct!
    name, _, _ = _parse_name("mvq-qvm", None, None)
    assert name == 'mvq'

    name, _, _ = _parse_name("mvq-noisy-qvm", None, None)
    assert name == 'mvq'


def test_parse_qc_no_prefix():
    prefix, as_qvm, noisy = _parse_name('qvm', None, None)
    assert as_qvm
    assert not noisy
    assert prefix == ''

    prefix, as_qvm, noisy = _parse_name('', True, None)
    assert as_qvm
    assert not noisy
    assert prefix == ''


def test_parse_qc_no_prefix_2():
    prefix, as_qvm, noisy = _parse_name('noisy-qvm', None, None)
    assert as_qvm
    assert noisy
    assert prefix == ''

    prefix, as_qvm, noisy = _parse_name('', True, True)
    assert as_qvm
    assert noisy
    assert prefix == ''


def test_qc():
    qc = get_qc('9q-generic-noisy-qvm')
    assert isinstance(qc, QuantumComputer)
    assert isinstance(qc.qam, QVM)
    assert qc.qam.noise_model is not None
    assert qc.qubit_topology().number_of_nodes() == 9
    assert qc.qubit_topology().degree[0] == 2
    assert qc.qubit_topology().degree[4] == 4
    assert str(qc) == "9q-generic-noisy-qvm"
<<<<<<< HEAD


=======


>>>>>>> 14b1434f
def test_qc_run(qvm, compiler):
    qc = get_qc('9q-generic-noisy-qvm')
    bs = qc.run_and_measure(Program(X(0)), trials=3)
    assert len(bs) == 9
    for q, bits in bs.items():
        assert bits.shape == (3,)


def test_qc_noisy():
    qc = get_qc('', as_qvm=True, noisy=True)
    assert isinstance(qc, QuantumComputer)


def test_qc_compile():
    qc = get_qc('', as_qvm=True, noisy=True)
    qc.compiler = DummyCompiler()
    prog = Program()
    prog += H(0)
    prog1 = qc.compile(prog)
    assert prog1 == prog


def test_qc_error():
    # QVM is not a QPU
    with pytest.raises(ValueError):
        get_qc('9q-generic-noisy-qvm', as_qvm=False)

    with pytest.raises(ValueError):
        get_qc('', as_qvm=False)


def test_qc_noisy():
    qc = get_qc('', as_qvm=True, noisy=True)
    assert isinstance(qc, QuantumComputer)


def test_qc_compile():
    qc = get_qc('', as_qvm=True, noisy=True)
    qc.compiler = DummyCompiler()
    prog = Program()
    prog += H(0)
    prog1 = qc.compile(prog)
    assert prog1 == prog


def test_qc_error():
    # QVM is not a QPU
    with pytest.raises(ValueError):
        get_qc('9q-generic-noisy-qvm', as_qvm=False)

    with pytest.raises(ValueError):
        get_qc('', as_qvm=False)


def test_fully_connected_qvm_qc():
    qc = get_qc('qvm')
    for q1, q2 in itertools.permutations(range(34), r=2):
        assert (q1, q2) in qc.qubit_topology().edges


def test_run_and_measure_concat(qvm, compiler):
    qc = get_qc("9q-generic-qvm")
    prog = Program(I(8))
    trials = 11
    # note to devs: this is included as an example in the run_and_measure docstrings
    # so if you change it here ... change it there!
    bitstrings = qc.run_and_measure(prog, trials)
    bitstring_array = np.vstack(bitstrings[q] for q in sorted(qc.qubits())).T
    assert bitstring_array.shape == (trials, len(qc.qubits()))<|MERGE_RESOLUTION|>--- conflicted
+++ resolved
@@ -236,13 +236,8 @@
     assert qc.qubit_topology().degree[0] == 2
     assert qc.qubit_topology().degree[4] == 4
     assert str(qc) == "9q-generic-noisy-qvm"
-<<<<<<< HEAD
-
-
-=======
-
-
->>>>>>> 14b1434f
+
+
 def test_qc_run(qvm, compiler):
     qc = get_qc('9q-generic-noisy-qvm')
     bs = qc.run_and_measure(Program(X(0)), trials=3)
