#!/usr/bin/python
##############################################################################
# Copyright 2016-2017 Rigetti Computing
#
#    Licensed under the Apache License, Version 2.0 (the "License");
#    you may not use this file except in compliance with the License.
#    You may obtain a copy of the License at
#
#        http://www.apache.org/licenses/LICENSE-2.0
#
#    Unless required by applicable law or agreed to in writing, software
#    distributed under the License is distributed on an "AS IS" BASIS,
#    WITHOUT WARRANTIES OR CONDITIONS OF ANY KIND, either express or implied.
#    See the License for the specific language governing permissions and
#    limitations under the License.
##############################################################################

import math
import warnings
from functools import reduce
from itertools import product
from operator import mul

import numpy as np
import pytest

from pyquil.gates import RX, RZ, CNOT, H, X, PHASE
from pyquil.paulis import (PauliTerm, PauliSum, exponential_map, exponentiate_commuting_pauli_sum,
                           ID, UnequalLengthWarning, exponentiate, trotterize, is_zero,
                           check_commutation, commuting_sets, term_with_coeff, sI, sX, sY, sZ,
                           ZERO, is_identity)
from pyquil.quil import Program


def isclose(a, b, rel_tol=1e-10, abs_tol=0.0):
    return abs(a - b) <= max(rel_tol * max(abs(a), abs(b)), abs_tol)


def test_init_pauli_term():
    with pytest.raises(ValueError):
        PauliTerm('X', 0, 'a')


def test_simplify_terms():
    term = PauliTerm('Z', 0) * -1.0 * PauliTerm('Z', 0)
    assert term.id() == ''
    assert term.coefficient == -1.0

    term = PauliTerm('Z', 0) + PauliTerm('Z', 0, 1.0)
    assert str(term) == '(2+0j)*Z0'


def test_get_qubits():
    term = PauliTerm('Z', 0) * PauliTerm('X', 1)
    assert term.get_qubits() == [0, 1]

    sum_term = PauliTerm('X', 0, 0.5) + 0.5j * PauliTerm('Y', 10) * PauliTerm('Y', 0, 0.5j)
    assert sum_term.get_qubits() == [0, 10]


def test_simplify_term_id_1():
    term = PauliTerm('I', 0, 0.5)
    assert term.id() == ''
    assert term.coefficient == 0.5


def test_simplify_term_id_2():
    term = 0.5 * ID()
    assert term.id() == ''
    assert term.coefficient == 0.5


def test_simplify_term_id_3():
    s = 0.25 + 0.25 * ID()
    terms = s.terms
    assert len(terms) == 1
    assert terms[0].id() == ''
    assert terms[0].coefficient == 0.5


def test_simplify_term_single():
    term = PauliTerm('Z', 0) * PauliTerm('I', 1) * PauliTerm('X', 2, 0.5j) * PauliTerm('Z', 0, 1.0)
    assert term.id() == 'X2'
    assert term.coefficient == 0.5j


def test_simplify_term_xz():
    term1 = (-0.5 * PauliTerm('X', 0)) * (-1.0 * PauliTerm('Z', 0))
    term2 = -0.5 * PauliTerm('X', 0) * (-1.0) * PauliTerm('Z', 0)
    term3 = 0.5 * PauliTerm('X', 0) * PauliTerm('Z', 0)
    for term in [term1, term2, term3]:
        assert term.id() == 'Y0'
        assert term.coefficient == -0.5j


def test_simplify_term_multindex():
    term = (PauliTerm('X', 0, coefficient=-0.5)
            * PauliTerm('Z', 0, coefficient=-1.0) * PauliTerm('X', 2, 0.5))
    assert term.id(sort_ops=False) == 'Y0X2'
    assert term.coefficient == -0.25j


def test_simplify_sum_terms():
    sum_term = PauliSum([PauliTerm('X', 0, 0.5), PauliTerm('Z', 0, 0.5j)])
    str_sum_term = str(sum_term + sum_term)
    assert str_sum_term == '(1+0j)*X0 + 1j*Z0' or str_sum_term == '1j*Z0 + (1+0j)*X0'
    sum_term = PauliSum([PauliTerm('X', 0, 0.5), PauliTerm('X', 0, 0.5)])
    assert str(sum_term.simplify()) == '(1+0j)*X0'

    # test the simplify on multiplication
    sum_term = PauliSum([PauliTerm('X', 0, 0.5), PauliTerm('X', 0, 0.5)])
    assert str(sum_term * sum_term) == '(1+0j)*I'


def test_copy():
    term = PauliTerm('X', 0, 0.5) * PauliTerm('X', 1, 0.5)
    new_term = term.copy()

    term = term * PauliTerm('X', 2, 0.5)
    new_term = new_term * PauliTerm('X', 2, 0.5)

    assert term == new_term  # value equality
    assert term is not new_term  # ref inequality
    assert term._ops is not new_term._ops

    term = PauliTerm('X', 0, 0.5) * PauliTerm('X', 1, 0.5)
    new_term = term * PauliTerm('X', 2, 0.5)
    assert term != new_term
    assert term is not new_term
    assert term._ops is not new_term._ops


def test_len():
    term = PauliTerm("Z", 0, 1.0) * PauliTerm("Z", 1, 1.0)
    assert len(term) == 2


def test_sum_len():
    pauli_sum = PauliTerm("Z", 0, 1.0) + PauliTerm("Z", 1, 1.0)
    assert len(pauli_sum) == 2


def test_enumerate():
    term = PauliTerm("Z", 0, 1.0) * PauliTerm("Z", 1, 1.0) * PauliTerm("X", 5, 5)
    position_op_pairs = [(0, "Z"), (1, "Z"), (5, "X")]
    for key, val in term:
        assert (key, val) in position_op_pairs


def test_getitem():
    term = PauliTerm("Z", 0, 1.0) * PauliTerm("Z", 1, 1.0) * PauliTerm("X", 5, 5)
    assert term[0] == "Z"
    assert term[1] == "Z"
    assert term[2] == "I"
    assert term[3] == "I"
    assert term[4] == "I"
    assert term[5] == "X"
    assert len(term) == 3


def test_ids():
    term_1 = PauliTerm("Z", 0, 1.0) * PauliTerm("Z", 1, 1.0) * PauliTerm("X", 5, 5)
    term_2 = PauliTerm("X", 5, 5) * PauliTerm("Z", 0, 1.0) * PauliTerm("Z", 1, 1.0)
    with pytest.warns(FutureWarning) as w:
        assert term_1.id() == term_2.id()
    assert 'should be avoided' in str(w[0])


def test_ids_no_sort():
    term_1 = PauliTerm("Z", 0, 1.0) * PauliTerm("Z", 1, 1.0) * PauliTerm("X", 5, 5)
    term_2 = PauliTerm("X", 5, 5) * PauliTerm("Z", 0, 1.0) * PauliTerm("Z", 1, 1.0)
    assert term_1.id(sort_ops=False) == 'Z0Z1X5'
    assert term_2.id(sort_ops=False) == 'X5Z0Z1'


def test_operations_as_set():
    term_1 = PauliTerm("Z", 0, 1.0) * PauliTerm("Z", 1, 1.0) * PauliTerm("X", 5, 5)
    term_2 = PauliTerm("X", 5, 5) * PauliTerm("Z", 0, 1.0) * PauliTerm("Z", 1, 1.0)
    assert term_1.operations_as_set() == term_2.operations_as_set()


def test_pauliop_inputs():
    with pytest.raises(ValueError):
        PauliTerm('X', -2)


def test_pauli_sum():
    q_plus = 0.5 * PauliTerm('X', 0) + 0.5j * PauliTerm('Y', 0)
    the_sum = q_plus * PauliSum([PauliTerm('X', 0)])
    term_strings = [str(x) for x in the_sum.terms]
    assert '(0.5+0j)*I' in term_strings
    assert '(0.5+0j)*Z0' in term_strings
    assert len(term_strings) == 2
    assert len(the_sum.terms) == 2

    the_sum = q_plus * PauliTerm('X', 0)
    term_strings = [str(x) for x in the_sum.terms]
    assert '(0.5+0j)*I' in term_strings
    assert '(0.5+0j)*Z0' in term_strings
    assert len(term_strings) == 2
    assert len(the_sum.terms) == 2

    the_sum = PauliTerm('X', 0) * q_plus
    term_strings = [str(x) for x in the_sum.terms]
    assert '(0.5+0j)*I' in term_strings
    assert '(-0.5+0j)*Z0' in term_strings
    assert len(term_strings) == 2
    assert len(the_sum.terms) == 2

    with pytest.raises(ValueError):
        _ = PauliSum(sI(0))
    with pytest.raises(ValueError):
        _ = PauliSum([1, 1, 1, 1])
    with pytest.raises(ValueError):
        _ = the_sum * []


def test_ps_adds_pt_1():
    term = ID()
    b = term + term
    assert str(b) == "(2+0j)*I"
    assert str(b + term) == "(3+0j)*I"
    assert str(term + b) == "(3+0j)*I"


def test_ps_adds_pt_2():
    term = ID()
    b = term + 1.0
    assert str(b) == "(2+0j)*I"
    assert str(b + 1.0) == "(3+0j)*I"
    assert str(1.0 + b) == "(3+0j)*I"
    b = sX(0) + 1.0
    assert str(b) == "(1+0j)*X0 + (1+0j)*I"
    b = 1.0 + sX(0)
    assert str(b) == "(1+0j)*I + (1+0j)*X0"


def test_pauliterm_sub():
    assert str(sX(1) - 2.0) == str(sX(1) + -2.0)
    assert str(1.4 - sZ(1)) == str(1.4 + -1.0 * sZ(1))


def test_ps_sub():
    term = 3 * ID()
    b = term - 1.0
    assert str(b) == "(2+0j)*I"
    assert str(b - 1.0) == "(1+0j)*I"
    assert str(1.0 - b) == "(-1+0j)*I"
    b = 1.0 - sX(0)
    assert str(b) == "(1+0j)*I + (-1+0j)*X0"
    b = sX(0) - 1.0
    assert str(b) == "(1+0j)*X0 + (-1+0j)*I"


def test_zero_terms():
    term = PauliTerm("X", 0, 1.0) + PauliTerm("X", 0, -1.0) + PauliTerm("Y", 0, 0.5)
    assert str(term) == "(0.5+0j)*Y0"

    term = PauliTerm("X", 0, 1.0) + PauliTerm("X", 0, -1.0)
    assert str(term) == "0j*I"
    assert len(term.terms) == 1

    term2 = term * PauliTerm("Z", 2, 0.5)
    assert str(term2) == "0j*I"

    term3 = PauliTerm("Z", 2, 0.5) + term
    assert str(term3) == "(0.5+0j)*Z2"

    term4 = PauliSum([])
    assert str(term4) == "0j*I"

    term = PauliSum([PauliTerm("X", 0, 0.0), PauliTerm("Y", 1, 1.0) * PauliTerm("Z", 2)])
    assert str(term) == "0j*X0 + (1+0j)*Y1*Z2"
    term = term.simplify()
    assert str(term) == "(1+0j)*Y1*Z2"


def test_exponentiate_1():
    # test rotation of single qubit
    generator = PauliTerm("Z", 0, 1.0)
    para_prog = exponential_map(generator)
    prog = para_prog(1)
    result_prog = Program().inst(RZ(2.0, 0))
    assert prog == result_prog


def test_exponentiate_2():
    # testing general 2-circuit
    generator = PauliTerm("Z", 0, 1.0) * PauliTerm("Z", 1, 1.0)
    para_prog = exponential_map(generator)
    prog = para_prog(1)
    result_prog = Program().inst(CNOT(0, 1)).inst(RZ(2.0, 1)).inst(CNOT(0, 1))
    assert prog == result_prog


def test_exponentiate_bp0_ZX():
    # testing change of basis position 0
    generator = PauliTerm("X", 0, 1.0) * PauliTerm("Z", 1, 1.0)
    param_prog = exponential_map(generator)
    prog = param_prog(1)
    result_prog = Program().inst([H(0), CNOT(0, 1), RZ(2.0, 1), CNOT(0, 1), H(0)])
    assert prog == result_prog


def test_exponentiate_bp1_XZ():
    # testing change of basis position 1
    generator = PauliTerm("Z", 0, 1.0) * PauliTerm("X", 1, 1.0)
    para_prog = exponential_map(generator)
    prog = para_prog(1)
    result_prog = Program().inst([H(1), CNOT(0, 1), RZ(2.0, 1), CNOT(0, 1), H(1)])
    assert prog == result_prog


def test_exponentiate_bp0_ZY():
    # testing change of basis position 0
    generator = PauliTerm("Y", 0, 1.0) * PauliTerm("Z", 1, 1.0)
    para_prog = exponential_map(generator)
    prog = para_prog(1)
    result_prog = Program().inst([RX(math.pi / 2.0, 0), CNOT(0, 1), RZ(2.0, qubit=1),
                                  CNOT(0, 1), RX(-math.pi / 2, 0)])
    assert prog == result_prog


def test_exponentiate_bp1_YZ():
    # testing change of basis position 1
    generator = PauliTerm("Z", 0, 1.0) * PauliTerm("Y", 1, 1.0)
    para_prog = exponential_map(generator)
    prog = para_prog(1)
    result_prog = Program().inst([RX(math.pi / 2.0, 1), CNOT(0, 1),
                                  RZ(2.0, 1), CNOT(0, 1), RX(-math.pi / 2.0, 1)])
    assert prog == result_prog


def test_exponentiate_3cob():
    # testing circuit for 3-terms with change of basis
    generator = PauliTerm("Z", 0, 1.0) * PauliTerm("Y", 1, 1.0) * PauliTerm("X", 2, 1.0)
    para_prog = exponential_map(generator)
    prog = para_prog(1)
    result_prog = Program().inst([RX(math.pi / 2.0, 1), H(2), CNOT(0, 1),
                                  CNOT(1, 2), RZ(2.0, 2), CNOT(1, 2),
                                  CNOT(0, 1), RX(-math.pi / 2.0, 1), H(2)])
    assert prog == result_prog


def test_exponentiate_3ns():
    # testing circuit for 3-terms non-sequential
    generator = (PauliTerm("Y", 0, 1.0)
                 * PauliTerm("I", 1, 1.0)
                 * PauliTerm("Y", 2, 1.0)
                 * PauliTerm("Y", 3, 1.0))
    para_prog = exponential_map(generator)
    prog = para_prog(1)
    result_prog = Program().inst([RX(math.pi / 2.0, 0), RX(math.pi / 2.0, 2),
                                  RX(math.pi / 2.0, 3), CNOT(0, 2),
                                  CNOT(2, 3), RZ(2.0, 3), CNOT(2, 3),
                                  CNOT(0, 2), RX(-math.pi / 2.0, 0),
                                  RX(-math.pi / 2.0, 2), RX(-math.pi / 2.0, 3)])
    assert prog == result_prog


def test_exponentiate_commuting_pauli_sum():
    pauli_sum = PauliSum([PauliTerm('Z', 0, 0.5), PauliTerm('Z', 1, 0.5)])
    prog = Program().inst(RZ(1., 0)).inst(RZ(1., 1))
    result_prog = exponentiate_commuting_pauli_sum(pauli_sum)(1.)
    assert prog == result_prog


def test_exponentiate_prog():
    ham = PauliTerm("Z", 0)
    result_prog = Program(RZ(2.0, 0))
    prog = exponentiate(ham)
    assert prog == result_prog


def test_exponentiate_identity():
    generator = PauliTerm("I", 1, 0.0)
    para_prog = exponential_map(generator)
    prog = para_prog(1)
    result_prog = Program()
    assert prog == result_prog

    generator = PauliTerm("I", 1, 1.0)
    para_prog = exponential_map(generator)
    prog = para_prog(1)
<<<<<<< HEAD
    result_prog = Program()
=======
    result_prog = Program().inst([X(0), PHASE(-1.0, 0), X(0), PHASE(-1.0, 0)])
>>>>>>> 854bf413
    assert prog == result_prog

    generator = PauliTerm("I", 10, 0.08)
    para_prog = exponential_map(generator)
    prog = para_prog(1)
<<<<<<< HEAD
    result_prog = Program()
=======
    result_prog = Program().inst([X(0), PHASE(-0.08, 0), X(0), PHASE(-0.08, 0)])
>>>>>>> 854bf413
    assert prog == result_prog


def test_trotterize():
    term_one = PauliTerm("X", 0, 1.0)
    term_two = PauliTerm("Z", 0, 1.0)

    with pytest.raises(ValueError):
        trotterize(term_one, term_two, trotter_order=0)
    with pytest.raises(ValueError):
        trotterize(term_one, term_two, trotter_order=5)

    prog = trotterize(term_one, term_one)
    result_prog = Program().inst([H(0), RZ(2.0, 0), H(0), H(0),
                                  RZ(2.0, 0), H(0)])
    assert prog == result_prog

    # trotter_order 1 steps 1
    prog = trotterize(term_one, term_two, trotter_steps=1)
    result_prog = Program().inst([H(0), RZ(2.0, 0), H(0), RZ(2.0, 0)])
    assert prog == result_prog

    # trotter_order 1 steps 2
    prog = trotterize(term_one, term_two, trotter_steps=2)
    result_prog = Program().inst([H(0), RZ(1.0, 0), H(0), RZ(1.0, 0),
                                  H(0), RZ(1.0, 0), H(0), RZ(1.0, 0)])
    assert prog == result_prog

    # trotter_order 2 steps 1
    prog = trotterize(term_one, term_two, trotter_order=2)
    result_prog = Program().inst([H(0), RZ(1.0, 0), H(0), RZ(2.0, 0),
                                  H(0), RZ(1.0, 0), H(0)])
    assert prog == result_prog

    # trotter_order 2 steps 2
    prog = trotterize(term_one, term_two, trotter_order=2, trotter_steps=2)
    result_prog = Program().inst([H(0), RZ(0.5, 0), H(0), RZ(1.0, 0),
                                  H(0), RZ(0.5, 0), H(0),
                                  H(0), RZ(0.5, 0), H(0), RZ(1.0, 0),
                                  H(0), RZ(0.5, 0), H(0)])
    assert prog == result_prog

    # trotter_order 3 steps 1
    prog = trotterize(term_one, term_two, trotter_order=3, trotter_steps=1)
    result_prog = Program().inst([H(0), RZ(14.0 / 24, 0), H(0), RZ(4.0 / 3.0, 0),
                                  H(0), RZ(1.5, 0), H(0), RZ(-4.0 / 3.0, 0),
                                  H(0), RZ(-2.0 / 24, 0), H(0), RZ(2.0, 0)])
    assert prog == result_prog


def test_is_zero():
    with pytest.raises(TypeError):
        is_zero(1)

    p_term = PauliTerm("X", 0)
    ps_term = p_term + PauliTerm("Z", 1)
    id_term = PauliTerm("I", 0)

    assert not is_zero(p_term)
    assert is_zero(p_term + -1 * p_term)
    assert not is_zero(ps_term)
    assert not is_zero(id_term)


def test_check_commutation():
    term1 = PauliTerm("X", 0) * PauliTerm("X", 1)
    term2 = PauliTerm("Y", 0) * PauliTerm("Y", 1)
    term3 = PauliTerm("Y", 0) * PauliTerm("Z", 2)
    # assert check_commutation(PauliSum([term1]), term2)
    assert check_commutation([term2], term3)
    assert check_commutation([term2], term3)
    assert not check_commutation([term1], term3)


def _commutator(t1, t2):
    with warnings.catch_warnings():
        warnings.filterwarnings('ignore',
                                message=r"The term .+ will be combined with .+, "
                                        r"but they have different orders of operations.*",
                                category=UserWarning)
        return t1 * t2 + -1 * t2 * t1


def test_check_commutation_rigorous():
    # more rigorous test.  Get all operators in Pauli group
    p_n_group = ("I", "X", "Y", "Z")
    pauli_list = list(product(p_n_group, repeat=3))
    pauli_ops = [list(zip(x, range(3))) for x in pauli_list]
    pauli_ops_pq = [reduce(mul, (PauliTerm(*x) for x in op)) for op in pauli_ops]

    non_commuting_pairs = []
    commuting_pairs = []
    for x in range(len(pauli_ops_pq)):
        for y in range(x, len(pauli_ops_pq)):

            tmp_op = _commutator(pauli_ops_pq[x], pauli_ops_pq[y])
            assert len(tmp_op.terms) == 1
            if is_zero(tmp_op.terms[0]):
                commuting_pairs.append((pauli_ops_pq[x], pauli_ops_pq[y]))
            else:
                non_commuting_pairs.append((pauli_ops_pq[x], pauli_ops_pq[y]))

    # now that we have our sets let's check against our code.
    for t1, t2 in non_commuting_pairs:
        assert not check_commutation([t1], t2)

    for t1, t2 in commuting_pairs:
        assert check_commutation([t1], t2)


def test_commuting_sets():
    term1 = PauliTerm("X", 0) * PauliTerm("X", 1)
    term2 = PauliTerm("Y", 0) * PauliTerm("Y", 1)
    term3 = PauliTerm("Y", 0) * PauliTerm("Z", 2)
    pauli_sum = term1 + term2 + term3
    commuting_sets(pauli_sum)


def test_paulisum_iteration():
    term_list = [sX(2), sZ(4)]
    pauli_sum = sum(term_list)
    for ii, term in enumerate(pauli_sum):
        assert term_list[ii] == term


def test_paulisum_indexing():
    pauli_sum = 0.5 * sX(0) + 0.1 * sZ(1)
    assert pauli_sum[0] == 0.5 * sX(0)
    for ii, term in enumerate(pauli_sum.terms):
        assert pauli_sum[ii] == term


def test_term_powers():
    for qubit_id in range(2):
        pauli_terms = [sI(qubit_id), sX(qubit_id), sY(qubit_id), sZ(qubit_id)]
        for pauli_term in pauli_terms:
            assert pauli_term ** 0 == sI(qubit_id)
            assert pauli_term ** 1 == pauli_term
            assert pauli_term ** 2 == sI(qubit_id)
            assert pauli_term ** 3 == pauli_term
    with pytest.raises(ValueError):
        pauli_terms[0] ** -1
    # Test to make sure large powers can be computed
    (PauliTerm('X', 0, 2) * PauliTerm('Y', 0, 2)) ** 400


def test_sum_power():
    pauli_sum = (sY(0) - sX(0)) * (1.0 / np.sqrt(2))
    assert pauli_sum ** 2 == PauliSum([sI(0)])
    with pytest.raises(ValueError):
        _ = pauli_sum ** -1
    pauli_sum = sI(0) + sI(1)
    assert pauli_sum ** 0 == sI(0)
    # Test to make sure large powers can be computed
    pauli_sum ** 400


def test_term_equality():
    with pytest.raises(TypeError):
        sI(0) != 0
    assert sI(0) == sI(0)
    assert PauliTerm('X', 10, 1 + 1.j) == PauliTerm('X', 10, 1 + 1.j)
    assert PauliTerm('X', 10, 1 + 1.j) + PauliTerm('X', 10, 1 + 1.j) != PauliTerm('X', 10, 1 + 1.j)
    assert PauliTerm('X', 10, 1 + 1.j) != PauliTerm('X', 10, 1 + 1.j) + PauliTerm('X', 10, 1 + 1.j)


def test_term_with_coeff():
    assert PauliTerm('X', 0, 1.j) == term_with_coeff(sX(0), 1.j)
    assert PauliTerm('X', 0, -1.0) == term_with_coeff(sX(0), -1)
    with pytest.raises(ValueError):
        term_with_coeff(sI(0), None)


def test_sum_equality():
    pauli_sum = sY(0) - sX(0)
    assert pauli_sum != 2 * pauli_sum
    with pytest.warns(UnequalLengthWarning):
        assert pauli_sum != pauli_sum + sZ(0)
    with pytest.warns(UnequalLengthWarning):
        assert pauli_sum + sZ(0) != pauli_sum
    assert pauli_sum != sY(1) - sX(1)
    assert pauli_sum == -1.0 * sX(0) + sY(0)
    assert pauli_sum == pauli_sum * 1.0
    with pytest.raises(TypeError):
        assert pauli_sum != 0


def test_zero_term():
    qubit_id = 0
    coefficient = 10
    ps = sI(qubit_id) + sX(qubit_id)
    assert coefficient * ZERO() == ZERO()
    assert ZERO() * coefficient == ZERO()
    assert ZERO() * ID() == ZERO()
    assert ZERO() + ID() == ID()
    assert ZERO() + ps == ps
    assert ps + ZERO() == ps


def test_from_list():
    terms_list = [("X", 0), ("Y", 1), ("Z", 5)]
    term = reduce(lambda x, y: x * y, [PauliTerm(*x) for x in terms_list])

    pterm = PauliTerm.from_list(terms_list)
    assert pterm == term

    with pytest.raises(ValueError):
        # terms are not on disjoint qubits
        pterm = PauliTerm.from_list([("X", 0), ("Y", 0)])


def test_ordered():
    term = sZ(3) * sZ(2) * sZ(1)
    prog = exponential_map(term)(0.5)
    assert prog.out() == "CNOT 3 2\n" \
                         "CNOT 2 1\n" \
                         "RZ(1.0) 1\n" \
                         "CNOT 2 1\n" \
                         "CNOT 3 2\n"


def test_numpy_integer_types():
    idx_np, = np.arange(1, dtype=np.int64)
    assert isinstance(idx_np, np.int64)
    # on python 3 this fails unless explicitly allowing for numpy integer types
    PauliTerm("X", idx_np)


def test_simplify():
    t1 = sZ(0) * sZ(1)
    t2 = sZ(0) * sZ(1)
    assert (t1 + t2) == 2 * sZ(0) * sZ(1)


def test_dont_simplify():
    t1 = sZ(0) * sZ(1)
    t2 = sZ(2) * sZ(3)
    with pytest.warns(UnequalLengthWarning):
        assert (t1 + t2) != 2 * sZ(0) * sZ(1)


def test_simplify_warning():
    t1 = sZ(0) * sZ(1)
    t2 = sZ(1) * sZ(0)
    with pytest.warns(UserWarning) as e:
        tsum = t1 + t2

    assert tsum == 2 * sZ(0) * sZ(1)
    assert str(e[0].message).startswith('The term Z1Z0 will be combined with Z0Z1')


def test_pauli_string():
    p = PauliTerm("X", 1) * PauliTerm("Z", 5)
    assert p.pauli_string([1, 5]) == "XZ"
    assert p.pauli_string([1]) == "X"
    assert p.pauli_string([5]) == "Z"
    assert p.pauli_string([5, 6]) == "ZI"
    assert p.pauli_string([0, 1]) == "IX"


def test_str():
    term = 2.0 * sX(1) * sX(2)
    assert str(term) == '(2+0j)*X1*X2'
    assert term.compact_str() == '(2+0j)*X1X2'


def test_from_str():
    with pytest.raises(ValueError):
        PauliTerm.from_compact_str('1*A0→1*Z0')


def test_is_identity():
    pt1 = -1.5j * sI(2)
    pt2 = 1.5 * sX(1) * sZ(2)

    assert is_identity(pt1)
    assert is_identity(pt2 + (-1 * pt2) + sI(0))
    assert not is_identity(0 * pt1)
    assert not is_identity(pt2 + (-1 * pt2))


def test_identity_no_qubit():
    assert is_identity(sI())


def test_qubit_validation():
    with pytest.raises(ValueError):
        op = sX(None)


def test_pauli_term_from_str():
    # tests that should _not_ fail are in test_pauli_sum_from_str
    with pytest.raises(ValueError):
        PauliTerm.from_compact_str("X0")
    with pytest.raises(ValueError):
        PauliTerm.from_compact_str("10")
    with pytest.raises(ValueError):
        PauliTerm.from_compact_str("1.0X0")
    with pytest.raises(ValueError):
        PauliTerm.from_compact_str("(1.0+9i)*X0")
    with pytest.raises(ValueError):
        PauliTerm.from_compact_str("(1.0+0j)*A0")


def test_pauli_sum_from_str():
    # this also tests PauliTerm.from_compact_str() since it gets called
    Sum = (1.5 + .5j) * sX(0) * sZ(2) + 0.7 * sZ(1)
    another_str = "(1.5 + 0.5j)*X0*Z2+.7*Z1"
    assert PauliSum.from_compact_str(str(Sum)) == Sum
    assert PauliSum.from_compact_str(Sum.compact_str()) == Sum
    assert PauliSum.from_compact_str(another_str) == Sum

    # test sums of length one
    Sum = PauliSum([1 * sY(0) * sY(1)])
    the_str = "1*Y0*Y1"
    assert PauliSum.from_compact_str(the_str) == Sum

    # test sums containing the identity
    Sum = (1.5 + .5j) * sX(0) * sZ(2) + 0.7 * sI(1)
    the_str = "(1.5 + 0.5j)*X0*Z2+.7*I"
    assert PauliSum.from_compact_str(the_str) == Sum

    # test the simplification (both in sums and products)
    Sum = PauliSum([2 * sY(1)])
    the_str = "1*Y0*X0 + (0+1j)*Z0 + 2*Y1"
    assert PauliSum.from_compact_str(the_str) == Sum<|MERGE_RESOLUTION|>--- conflicted
+++ resolved
@@ -382,21 +382,13 @@
     generator = PauliTerm("I", 1, 1.0)
     para_prog = exponential_map(generator)
     prog = para_prog(1)
-<<<<<<< HEAD
     result_prog = Program()
-=======
-    result_prog = Program().inst([X(0), PHASE(-1.0, 0), X(0), PHASE(-1.0, 0)])
->>>>>>> 854bf413
     assert prog == result_prog
 
     generator = PauliTerm("I", 10, 0.08)
     para_prog = exponential_map(generator)
     prog = para_prog(1)
-<<<<<<< HEAD
     result_prog = Program()
-=======
-    result_prog = Program().inst([X(0), PHASE(-0.08, 0), X(0), PHASE(-0.08, 0)])
->>>>>>> 854bf413
     assert prog == result_prog
 
 
