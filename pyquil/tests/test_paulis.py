--- conflicted
+++ resolved
@@ -648,7 +648,6 @@
     assert p.pauli_string([0, 1]) == "IX"
 
 
-<<<<<<< HEAD
 def test_str():
     term = 2.0 * sX(1) * sX(2)
     assert str(term) == '(2+0j)*X1*X2'
@@ -658,7 +657,8 @@
 def test_from_str():
     with pytest.raises(ValueError):
         PauliTerm.from_compact_str('1*A0→1*Z0')
-=======
+
+
 def test_is_identity():
     pt1 = -1.5j * sI(2)
     pt2 = 1.5 * sX(1) * sZ(2)
@@ -666,5 +666,4 @@
     assert is_identity(pt1)
     assert is_identity(pt2 + (-1 * pt2) + sI(0))
     assert not is_identity(0 * pt1)
-    assert not is_identity(pt2 + (-1 * pt2))
->>>>>>> 06f6f70b
+    assert not is_identity(pt2 + (-1 * pt2))