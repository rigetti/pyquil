import networkx as nx
import numpy as np
import pytest

from rpcq.messages import PyQuilExecutableResponse

from pyquil import Program
from pyquil.api import QVM, ForestConnection, LocalQVMCompiler
from pyquil.api._compiler import _extract_program_from_pyquil_executable_response
from pyquil.device import NxDevice
from pyquil.gates import MEASURE, X, CNOT, H


def test_qvm_run_pqer(forest: ForestConnection):
    qvm = QVM(connection=forest, gate_noise=[0.01] * 3)
    p = Program(X(0), MEASURE(0, 0))
    p.wrap_in_numshots_loop(1000)
    nq = PyQuilExecutableResponse(program=p.out(), attributes={'num_shots': 1000})
    qvm.load(nq)
    qvm.run()
    qvm.wait()
    bitstrings = qvm.read_from_memory_region(region_name="ro")
    assert bitstrings.shape == (1000, 1)
    assert np.mean(bitstrings) > 0.8


<<<<<<< HEAD
def test_qvm_run_just_program(forest: ForestConnection):
    qvm = QVM(connection=forest, gate_noise=[0.01] * 3)
    p = Program(X(0), MEASURE(0, 0))
    p.wrap_in_numshots_loop(1000)
    qvm.load(p)
    qvm.run()
    qvm.wait()
    bitstrings = qvm.read_from_memory_region(region_name="ro")
    assert bitstrings.shape == (1000, 1)
    assert np.mean(bitstrings) > 0.8


def test_qvm_run_only_pqer(forest: ForestConnection):
    qvm = QVM(connection=forest, gate_noise=[0.01] * 3, requires_executable=True)
    p = Program(X(0), MEASURE(0, 0))
    p.wrap_in_numshots_loop(1000)

    with pytest.raises(TypeError) as e:
        qvm.load(p)
        qvm.run()
        qvm.wait()
    assert e.match(r'.*Make sure you have explicitly compiled your program.*')

    nq = PyQuilExecutableResponse(program=p.out(), attributes={'num_shots': 1000})
    qvm.load(nq)
    qvm.run()
    qvm.wait()
    bitstrings = qvm.read_from_memory_region(region_name="ro")
    assert bitstrings.shape == (1000, 1)
    assert np.mean(bitstrings) > 0.8
=======
def test_qvm_run_no_measure(forest: ForestConnection):
    qvm = QVM(connection=forest)
    p = Program(X(0))
    nq = PyQuilExecutableResponse(program=p.out(), attributes={'num_shots': 100})
    qvm.load(nq).run().wait()
    bitstrings = qvm.read_from_memory_region(region_name="ro")
    assert bitstrings.shape == (100, 0)
>>>>>>> 28dcc0ae


def test_roundtrip_pyquilexecutableresponse():
    p = Program(H(10), CNOT(10, 11))
    lcqvm = LocalQVMCompiler(endpoint=None, device=NxDevice(nx.complete_graph(3)))
    pqer = lcqvm.native_quil_to_executable(p)
    p2 = _extract_program_from_pyquil_executable_response(pqer)
    for i1, i2 in zip(p, p2):
        assert i1 == i2


def test_qvm_version(forest: ForestConnection):
    qvm = QVM(connection=forest)
    version_info = qvm.get_version_info()
    assert isinstance(version_info, dict)
    assert 'qvm-app' in version_info
    assert 'qvm-lib' in version_info

    def is_a_version_string(version_string: str):
        parts = version_string.split('.')
        try:
            map(int, parts)
        except ValueError:
            return False
        return True

    assert is_a_version_string(version_info['qvm-app'])
    assert is_a_version_string(version_info['qvm-lib'])<|MERGE_RESOLUTION|>--- conflicted
+++ resolved
@@ -24,7 +24,6 @@
     assert np.mean(bitstrings) > 0.8
 
 
-<<<<<<< HEAD
 def test_qvm_run_just_program(forest: ForestConnection):
     qvm = QVM(connection=forest, gate_noise=[0.01] * 3)
     p = Program(X(0), MEASURE(0, 0))
@@ -55,7 +54,8 @@
     bitstrings = qvm.read_from_memory_region(region_name="ro")
     assert bitstrings.shape == (1000, 1)
     assert np.mean(bitstrings) > 0.8
-=======
+
+
 def test_qvm_run_no_measure(forest: ForestConnection):
     qvm = QVM(connection=forest)
     p = Program(X(0))
@@ -63,7 +63,6 @@
     qvm.load(nq).run().wait()
     bitstrings = qvm.read_from_memory_region(region_name="ro")
     assert bitstrings.shape == (100, 0)
->>>>>>> 28dcc0ae
 
 
 def test_roundtrip_pyquilexecutableresponse():
