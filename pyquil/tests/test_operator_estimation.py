import functools
import itertools
import random
from math import pi
from operator import mul

import numpy as np
import pytest

from pyquil import Program, get_qc
from pyquil.api import WavefunctionSimulator
from pyquil.gates import *
from pyquil.operator_estimation import ExperimentSetting, TomographyExperiment, to_json, read_json, \
<<<<<<< HEAD
    _all_qubits_diagonal_in_tpb, group_experiments, ExperimentResult, measure_observables, SIC0, \
    SIC1, SIC2, SIC3, plusX, minusX, plusY, minusY, plusZ, minusZ, vacuum
from pyquil.paulis import sI, sX, sY, sZ, PauliSum


def _generate_random_states(n_qubits, n_terms):
    oneq_states = [SIC0, SIC1, SIC2, SIC3, plusX, minusX, plusY, minusY, plusZ, minusZ]
    all_s_inds = np.random.randint(len(oneq_states), size=(n_terms, n_qubits))
    states = []
    for s_inds in all_s_inds:
        state = functools.reduce(mul, (oneq_states[pi](i) for i, pi in enumerate(s_inds)), vacuum())
        states += [state]
    return states
=======
    _all_qubits_diagonal_in_tpb, group_experiments, ExperimentResult, measure_observables, \
    _get_diagonalizing_basis, _max_tpb_overlap, group_experiments_greedy, \
    _expt_settings_diagonal_in_tpb
from pyquil.paulis import sI, sX, sY, sZ, PauliSum, PauliTerm
from pyquil import Program, get_qc
from pyquil.gates import *
>>>>>>> db42246e


def _generate_random_paulis(n_qubits, n_terms):
    paulis = [sI, sX, sY, sZ]
    all_op_inds = np.random.randint(len(paulis), size=(n_terms, n_qubits))
    operators = []
    for op_inds in all_op_inds:
        op = functools.reduce(mul, (paulis[pi](i) for i, pi in enumerate(op_inds)), sI(0))
        op *= np.random.uniform(-1, 1)
        operators += [op]
    return operators


def test_experiment():
    in_states = _generate_random_states(n_qubits=4, n_terms=7)
    out_ops = _generate_random_paulis(n_qubits=4, n_terms=7)
    for ist, oop in zip(in_states, out_ops):
        expt = ExperimentSetting(ist, oop)
        assert str(expt) == expt.serializable()
        expt2 = ExperimentSetting.from_str(str(expt))
        assert expt == expt2
        assert expt2.in_state == ist
        assert expt2.out_operator == oop


def test_experiment_no_in_back_compat():
    out_ops = _generate_random_paulis(n_qubits=4, n_terms=7)
    for oop in out_ops:
        expt = ExperimentSetting(sI(), oop)
        expt2 = ExperimentSetting.from_str(str(expt))
        assert expt == expt2
        assert expt2.in_operator == sI()
        assert expt2.out_operator == oop


def test_experiment_no_in():
    out_ops = _generate_random_paulis(n_qubits=4, n_terms=7)
    for oop in out_ops:
        expt = ExperimentSetting(vacuum(), oop)
        expt2 = ExperimentSetting.from_str(str(expt))
        assert expt == expt2
        assert expt2.in_operator == sI()
        assert expt2.out_operator == oop


def test_experiment_suite():
    expts = [
        ExperimentSetting(sI(), sX(0) * sY(1)),
        ExperimentSetting(sZ(0), sZ(0)),
    ]

    suite = TomographyExperiment(
        settings=expts,
        program=Program(X(0), Y(1)),
        qubits=[0, 1]
    )
    assert len(suite) == 2
    for e1, e2 in zip(expts, suite):
        # experiment suite puts in groups of length 1
        assert len(e2) == 1
        e2 = e2[0]
        assert e1 == e2
    prog_str = str(suite).splitlines()[0]
    assert prog_str == 'X 0; Y 1'


def test_experiment_suite_pre_grouped():
    expts = [
        [ExperimentSetting(sI(), sX(0) * sI(1)), ExperimentSetting(sI(), sI(0) * sX(1))],
        [ExperimentSetting(sI(), sZ(0) * sI(1)), ExperimentSetting(sI(), sI(0) * sZ(1))],
    ]

    suite = TomographyExperiment(
        settings=expts,
        program=Program(X(0), Y(1)),
        qubits=[0, 1]
    )
    assert len(suite) == 2  # number of groups
    for es1, es2 in zip(expts, suite):
        for e1, e2 in zip(es1, es2):
            assert e1 == e2
    prog_str = str(suite).splitlines()[0]
    assert prog_str == 'X 0; Y 1'


def test_experiment_suite_empty():
    suite = TomographyExperiment([], program=Program(X(0)), qubits=[0])
    assert len(suite) == 0
    assert str(suite.program) == 'X 0\n'


def test_suite_deser(tmpdir):
    expts = [
        [ExperimentSetting(sI(), sX(0) * sI(1)), ExperimentSetting(sI(), sI(0) * sX(1))],
        [ExperimentSetting(sI(), sZ(0) * sI(1)), ExperimentSetting(sI(), sI(0) * sZ(1))],
    ]

    suite = TomographyExperiment(
        settings=expts,
        program=Program(X(0), Y(1)),
        qubits=[0, 1]
    )
    to_json(f'{tmpdir}/suite.json', suite)
    suite2 = read_json(f'{tmpdir}/suite.json')
    assert suite == suite2


def test_all_ops_belong_to_tpb():
    expts = [
        [ExperimentSetting(sI(), sX(0) * sI(1)), ExperimentSetting(sI(), sI(0) * sX(1))],
        [ExperimentSetting(sI(), sZ(0) * sI(1)), ExperimentSetting(sI(), sI(0) * sZ(1))],
    ]
    for group in expts:
        for e1, e2 in itertools.combinations(group, 2):
            assert _all_qubits_diagonal_in_tpb(e1.in_operator, e2.in_operator)
            assert _all_qubits_diagonal_in_tpb(e1.out_operator, e2.out_operator)

    assert _all_qubits_diagonal_in_tpb(sZ(0), sZ(0) * sZ(1))
    assert _all_qubits_diagonal_in_tpb(sX(5), sZ(4))
    assert not _all_qubits_diagonal_in_tpb(sX(0), sY(0) * sZ(2))
    # this last example illustrates that a pair of commuting operators
    # need not be diagonal in the same tpb
    assert not _all_qubits_diagonal_in_tpb(sX(1) * sZ(0), sZ(1) * sX(0))


def test_group_experiments():
    expts = [  # cf above, I removed the inner nesting. Still grouped visually
        ExperimentSetting(sI(), sX(0) * sI(1)), ExperimentSetting(sI(), sI(0) * sX(1)),
        ExperimentSetting(sI(), sZ(0) * sI(1)), ExperimentSetting(sI(), sI(0) * sZ(1)),
    ]
    suite = TomographyExperiment(expts, Program(), qubits=[0, 1])
    grouped_suite = group_experiments(suite)
    assert len(suite) == 4
    assert len(grouped_suite) == 2


def test_experiment_result_compat():
    er = ExperimentResult(
        setting=ExperimentSetting(sX(0), sZ(0)),
        expectation=0.9,
        stddev=0.05,
        total_counts=100,
    )
    assert str(er) == 'X0_0→(1+0j)*Z0: 0.9 +- 0.05'


def test_experiment_result():
    er = ExperimentResult(
        setting=ExperimentSetting(plusX(0), sZ(0)),
        expectation=0.9,
        stddev=0.05,
        total_counts=100,
    )
    assert str(er) == 'X0_0→(1+0j)*Z0: 0.9 +- 0.05'


def test_measure_observables(forest):
    expts = [
        ExperimentSetting(sI(), o1 * o2)
        for o1, o2 in itertools.product([sI(0), sX(0), sY(0), sZ(0)], [sI(1), sX(1), sY(1), sZ(1)])
    ]
    suite = TomographyExperiment(expts, program=Program(X(0), CNOT(0, 1)), qubits=[0, 1])
    assert len(suite) == 4 * 4
    gsuite = group_experiments(suite)
    assert len(gsuite) == 3 * 3  # can get all the terms with I for free in this case

    qc = get_qc('2q-qvm')
    for res in measure_observables(qc, gsuite, n_shots=10_000):
        if res.setting.out_operator in [sI(), sZ(0), sZ(1), sZ(0) * sZ(1)]:
            assert np.abs(res.expectation) > 0.9
        else:
            assert np.abs(res.expectation) < 0.1


def _random_2q_programs(n_progs=10):
    """Generate random programs that consist of single qubit rotations, a CZ, and single
    qubit rotations.
    """
    r = random.Random(52)

    def RI(qubit, angle):
        # throw away angle so we can randomly choose the identity
        return I(qubit)

    def _random_1q_gate(qubit):
        return r.choice([RI, RX, RY, RZ])(qubit=qubit, angle=r.uniform(0, 2 * pi))

    for _ in range(n_progs):
        prog = Program()
        prog += _random_1q_gate(0)
        prog += _random_1q_gate(1)
        prog += CZ(0, 1)
        prog += _random_1q_gate(0)
        prog += _random_1q_gate(1)
        yield prog


def test_measure_observables_many_progs(forest):
    expts = [
        ExperimentSetting(sI(), o1 * o2)
        for o1, o2 in itertools.product([sI(0), sX(0), sY(0), sZ(0)], [sI(1), sX(1), sY(1), sZ(1)])
    ]

    qc = get_qc('2q-qvm')
    qc.qam.random_seed = 51
    for prog in _random_2q_programs():
        suite = TomographyExperiment(expts, program=prog, qubits=[0, 1])
        assert len(suite) == 4 * 4
        gsuite = group_experiments(suite)
        assert len(gsuite) == 3 * 3  # can get all the terms with I for free in this case

        wfn = WavefunctionSimulator()
        wfn_exps = {}
        for expt in expts:
            wfn_exps[expt] = wfn.expectation(gsuite.program, PauliSum([expt.out_operator]))

        for res in measure_observables(qc, gsuite, n_shots=1_000):
            np.testing.assert_allclose(wfn_exps[res.setting], res.expectation, atol=0.1)


def test_append():
    expts = [
        [ExperimentSetting(sI(), sX(0) * sI(1)), ExperimentSetting(sI(), sI(0) * sX(1))],
        [ExperimentSetting(sI(), sZ(0) * sI(1)), ExperimentSetting(sI(), sI(0) * sZ(1))],
    ]
    suite = TomographyExperiment(
        settings=expts,
        program=Program(X(0), Y(1)),
        qubits=[0, 1]
    )
    suite.append(ExperimentSetting(sI(), sY(0) * sX(1)))
    assert (len(str(suite))) > 0


def test_no_complex_coeffs(forest):
    qc = get_qc('2q-qvm')
    suite = TomographyExperiment([ExperimentSetting(sI(), 1.j * sY(0))], program=Program(X(0)),
                                 qubits=[0])
    with pytest.raises(ValueError):
        res = list(measure_observables(qc, suite))


def test_get_diagonalizing_basis_1():
    pauli_terms = [sZ(0), sX(1) * sZ(0), sY(2) * sX(1)]
    assert _get_diagonalizing_basis(pauli_terms) == sY(2) * sX(1) * sZ(0)


def test_get_diagonalizing_basis_2():
    pauli_terms = [sZ(0), sX(1) * sZ(0), sY(2) * sX(1), sZ(5) * sI(3)]
    assert _get_diagonalizing_basis(pauli_terms) == sZ(5) * sY(2) * sX(1) * sZ(0)


def test_max_tpb_overlap_1():
    tomo_expt_settings = [ExperimentSetting(sZ(1) * sX(0), sY(2) * sY(1)),
                          ExperimentSetting(sX(2) * sZ(1), sY(2) * sZ(0))]
    tomo_expt_program = Program(H(0), H(1), H(2))
    tomo_expt_qubits = [0, 1, 2]
    tomo_expt = TomographyExperiment(tomo_expt_settings, tomo_expt_program, tomo_expt_qubits)
    expected_dict = {ExperimentSetting(sX(0) * sZ(1) * sX(2), sZ(0) * sY(1) * sY(2)):
                         [ExperimentSetting(sZ(1) * sX(0), sY(2) * sY(1)),
                          ExperimentSetting(sX(2) * sZ(1), sY(2) * sZ(0))]}
    assert expected_dict == _max_tpb_overlap(tomo_expt)


def test_max_tpb_overlap_2():
    expt_setting = ExperimentSetting(PauliTerm.from_compact_str('(1+0j)*Z7Y8Z1Y4Z2Y5Y0X6'),
                                     PauliTerm.from_compact_str('(1+0j)*Z4X8Y5X3Y7Y1'))
    p = Program(H(0), H(1), H(2))
    qubits = [0, 1, 2]
    tomo_expt = TomographyExperiment([expt_setting], p, qubits)
    expected_dict = {expt_setting: [expt_setting]}
    assert expected_dict == _max_tpb_overlap(tomo_expt)


def test_max_tpb_overlap_3():
    # add another ExperimentSetting to the above
    expt_setting = ExperimentSetting(PauliTerm.from_compact_str('(1+0j)*Z7Y8Z1Y4Z2Y5Y0X6'),
                                     PauliTerm.from_compact_str('(1+0j)*Z4X8Y5X3Y7Y1'))
    expt_setting2 = ExperimentSetting(sZ(7), sY(1))
    p = Program(H(0), H(1), H(2))
    qubits = [0, 1, 2]
    tomo_expt2 = TomographyExperiment([expt_setting, expt_setting2], p, qubits)
    expected_dict2 = {expt_setting: [expt_setting, expt_setting2]}
    assert expected_dict2 == _max_tpb_overlap(tomo_expt2)


def test_group_experiments_greedy():
    ungrouped_tomo_expt = TomographyExperiment(
        [[ExperimentSetting(PauliTerm.from_compact_str('(1+0j)*Z7Y8Z1Y4Z2Y5Y0X6'),
                            PauliTerm.from_compact_str('(1+0j)*Z4X8Y5X3Y7Y1'))],
         [ExperimentSetting(sZ(7), sY(1))]], program=Program(H(0), H(1), H(2)),
        qubits=[0, 1, 2])
    grouped_tomo_expt = group_experiments_greedy(ungrouped_tomo_expt)
    expected_grouped_tomo_expt = TomographyExperiment(
        [[ExperimentSetting(PauliTerm.from_compact_str('(1+0j)*Z7Y8Z1Y4Z2Y5Y0X6'),
                            PauliTerm.from_compact_str('(1+0j)*Z4X8Y5X3Y7Y1')),
          ExperimentSetting(sZ(7), sY(1))]],
        program=Program(H(0), H(1), H(2)),
        qubits=[0, 1, 2])
    assert grouped_tomo_expt == expected_grouped_tomo_expt


def test_expt_settings_diagonal_in_tpb():
    expt_setting1 = ExperimentSetting(sZ(1) * sX(0), sY(1) * sZ(0))
    expt_setting2 = ExperimentSetting(sY(2) * sZ(1), sZ(2) * sY(1))
    assert _expt_settings_diagonal_in_tpb(expt_setting1, expt_setting2)
    expt_setting3 = ExperimentSetting(sX(2) * sZ(1), sZ(2) * sY(1))
    expt_setting4 = ExperimentSetting(sY(2) * sZ(1), sX(2) * sY(1))
    assert not _expt_settings_diagonal_in_tpb(expt_setting2, expt_setting3)
    assert not _expt_settings_diagonal_in_tpb(expt_setting2, expt_setting4)


def test_identity(forest):
    qc = get_qc('2q-qvm')
    suite = TomographyExperiment([ExperimentSetting(sI(), 0.123 * sI(0))],
                                 program=Program(X(0)), qubits=[0])
    result = list(measure_observables(qc, suite))[0]
    assert result.expectation == 0.123


def test_sic_process_tomo():
    qc = get_qc('2q-qvm')
    process = Program(X(0))
    settings = []
    for in_state in [SIC0, SIC1, SIC2, SIC3]:
        for out_op in [sI, sX, sY, sZ]:
            settings += [ExperimentSetting(
                in_state=in_state(q=0),
                out_operator=out_op(q=0)
            )]

    experiment = TomographyExperiment(settings=settings, program=process, qubits=[0])
    results = list(measure_observables(qc, experiment))
    assert len(results) == 4 * 4<|MERGE_RESOLUTION|>--- conflicted
+++ resolved
@@ -11,10 +11,10 @@
 from pyquil.api import WavefunctionSimulator
 from pyquil.gates import *
 from pyquil.operator_estimation import ExperimentSetting, TomographyExperiment, to_json, read_json, \
-<<<<<<< HEAD
     _all_qubits_diagonal_in_tpb, group_experiments, ExperimentResult, measure_observables, SIC0, \
-    SIC1, SIC2, SIC3, plusX, minusX, plusY, minusY, plusZ, minusZ, vacuum
-from pyquil.paulis import sI, sX, sY, sZ, PauliSum
+    SIC1, SIC2, SIC3, plusX, minusX, plusY, minusY, plusZ, minusZ, vacuum, _get_diagonalizing_basis, \
+    _max_tpb_overlap, group_experiments_greedy, _expt_settings_diagonal_in_tpb
+from pyquil.paulis import sI, sX, sY, sZ, PauliSum, PauliTerm
 
 
 def _generate_random_states(n_qubits, n_terms):
@@ -25,14 +25,6 @@
         state = functools.reduce(mul, (oneq_states[pi](i) for i, pi in enumerate(s_inds)), vacuum())
         states += [state]
     return states
-=======
-    _all_qubits_diagonal_in_tpb, group_experiments, ExperimentResult, measure_observables, \
-    _get_diagonalizing_basis, _max_tpb_overlap, group_experiments_greedy, \
-    _expt_settings_diagonal_in_tpb
-from pyquil.paulis import sI, sX, sY, sZ, PauliSum, PauliTerm
-from pyquil import Program, get_qc
-from pyquil.gates import *
->>>>>>> db42246e
 
 
 def _generate_random_paulis(n_qubits, n_terms):
