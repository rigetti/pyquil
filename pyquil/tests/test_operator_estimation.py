import itertools
import random
from math import pi

import numpy as np
import functools
from operator import mul

import pytest

from pyquil.api import WavefunctionSimulator
from pyquil.operator_estimation import ExperimentSetting, TomographyExperiment, to_json, read_json, \
    _all_qubits_diagonal_in_tpb, group_experiments, ExperimentResult, measure_observables, \
    diagonal_basis_commutes, get_diagonalizing_basis, _max_key_overlap_term_pair, \
    commuting_sets_by_zbasis_tomo_expt, tomo_expt_from_diagonal_sets, group_experiments_greedy
from pyquil.paulis import sI, sX, sY, sZ, PauliSum
from pyquil import Program, get_qc
from pyquil.gates import *
from pyquil.paulis import *


def _generate_random_paulis(n_qubits, n_terms):
    paulis = [sI, sX, sY, sZ]
    all_op_inds = np.random.randint(len(paulis), size=(n_terms, n_qubits))
    operators = []
    for op_inds in all_op_inds:
        op = functools.reduce(mul, (paulis[pi](i) for i, pi in enumerate(op_inds)), sI(0))
        op *= np.random.uniform(-1, 1)
        operators += [op]
    return operators


def test_experiment():
    in_ops = _generate_random_paulis(n_qubits=4, n_terms=7)
    out_ops = _generate_random_paulis(n_qubits=4, n_terms=7)
    for iop, oop in zip(in_ops, out_ops):
        expt = ExperimentSetting(iop, oop)
        assert str(expt) == expt.serializable()
        expt2 = ExperimentSetting.from_str(str(expt))
        assert expt == expt2
        assert expt2.in_operator == iop
        assert expt2.out_operator == oop


def test_experiment_no_in():
    out_ops = _generate_random_paulis(n_qubits=4, n_terms=7)
    for oop in out_ops:
        expt = ExperimentSetting(sI(), oop)
        expt2 = ExperimentSetting.from_str(str(expt))
        assert expt == expt2
        assert expt2.in_operator == sI()
        assert expt2.out_operator == oop


def test_experiment_suite():
    expts = [
        ExperimentSetting(sI(), sX(0) * sY(1)),
        ExperimentSetting(sZ(0), sZ(0)),
    ]

    suite = TomographyExperiment(
        settings=expts,
        program=Program(X(0), Y(1)),
        qubits=[0, 1]
    )
    assert len(suite) == 2
    for e1, e2 in zip(expts, suite):
        # experiment suite puts in groups of length 1
        assert len(e2) == 1
        e2 = e2[0]
        assert e1 == e2
    prog_str = str(suite).splitlines()[0]
    assert prog_str == 'X 0; Y 1'


def test_experiment_suite_pre_grouped():
    expts = [
        [ExperimentSetting(sI(), sX(0) * sI(1)), ExperimentSetting(sI(), sI(0) * sX(1))],
        [ExperimentSetting(sI(), sZ(0) * sI(1)), ExperimentSetting(sI(), sI(0) * sZ(1))],
    ]

    suite = TomographyExperiment(
        settings=expts,
        program=Program(X(0), Y(1)),
        qubits=[0, 1]
    )
    assert len(suite) == 2  # number of groups
    for es1, es2 in zip(expts, suite):
        for e1, e2 in zip(es1, es2):
            assert e1 == e2
    prog_str = str(suite).splitlines()[0]
    assert prog_str == 'X 0; Y 1'


def test_experiment_suite_empty():
    suite = TomographyExperiment([], program=Program(X(0)), qubits=[0])
    assert len(suite) == 0
    assert str(suite.program) == 'X 0\n'


def test_suite_deser(tmpdir):
    expts = [
        [ExperimentSetting(sI(), sX(0) * sI(1)), ExperimentSetting(sI(), sI(0) * sX(1))],
        [ExperimentSetting(sI(), sZ(0) * sI(1)), ExperimentSetting(sI(), sI(0) * sZ(1))],
    ]

    suite = TomographyExperiment(
        settings=expts,
        program=Program(X(0), Y(1)),
        qubits=[0, 1]
    )
    to_json(f'{tmpdir}/suite.json', suite)
    suite2 = read_json(f'{tmpdir}/suite.json')
    assert suite == suite2


def test_all_ops_belong_to_tpb():
    expts = [
        [ExperimentSetting(sI(), sX(0) * sI(1)), ExperimentSetting(sI(), sI(0) * sX(1))],
        [ExperimentSetting(sI(), sZ(0) * sI(1)), ExperimentSetting(sI(), sI(0) * sZ(1))],
    ]
    for group in expts:
        for e1, e2 in itertools.combinations(group, 2):
            assert _all_qubits_diagonal_in_tpb(e1.in_operator, e2.in_operator)
            assert _all_qubits_diagonal_in_tpb(e1.out_operator, e2.out_operator)


def test_group_experiments():
    expts = [  # cf above, I removed the inner nesting. Still grouped visually
        ExperimentSetting(sI(), sX(0) * sI(1)), ExperimentSetting(sI(), sI(0) * sX(1)),
        ExperimentSetting(sI(), sZ(0) * sI(1)), ExperimentSetting(sI(), sI(0) * sZ(1)),
    ]
    suite = TomographyExperiment(expts, Program(), qubits=[0, 1])
    grouped_suite = group_experiments(suite)
    assert len(suite) == 4
    assert len(grouped_suite) == 2


def test_experiment_result():
    er = ExperimentResult(
        setting=ExperimentSetting(sX(0), sZ(0)),
        expectation=0.9,
        stddev=0.05,
    )
    assert str(er) == '(1+0j)*X0→(1+0j)*Z0: 0.9 +- 0.05'


def test_measure_observables(forest):
    expts = [
        ExperimentSetting(sI(), o1 * o2)
        for o1, o2 in itertools.product([sI(0), sX(0), sY(0), sZ(0)], [sI(1), sX(1), sY(1), sZ(1)])
    ]
    suite = TomographyExperiment(expts, program=Program(X(0), CNOT(0, 1)), qubits=[0, 1])
    assert len(suite) == 4 * 4
    gsuite = group_experiments(suite)
    assert len(gsuite) == 3 * 3  # can get all the terms with I for free in this case

    qc = get_qc('2q-qvm')
    for res in measure_observables(qc, gsuite, n_shots=10_000):
        if res.setting.out_operator in [sI(), sZ(0), sZ(1), sZ(0) * sZ(1)]:
            assert np.abs(res.expectation) > 0.9
        else:
            assert np.abs(res.expectation) < 0.1


def _random_2q_programs(n_progs=10):
    """Generate random programs that consist of single qubit rotations, a CZ, and single
    qubit rotations.
    """
    r = random.Random(52)

    def RI(qubit, angle):
        # throw away angle so we can randomly choose the identity
        return I(qubit)

    def _random_1q_gate(qubit):
        return r.choice([RI, RX, RY, RZ])(qubit=qubit, angle=r.uniform(0, 2 * pi))

    for _ in range(n_progs):
        prog = Program()
        prog += _random_1q_gate(0)
        prog += _random_1q_gate(1)
        prog += CZ(0, 1)
        prog += _random_1q_gate(0)
        prog += _random_1q_gate(1)
        yield prog


def test_measure_observables_many_progs(forest):
    expts = [
        ExperimentSetting(sI(), o1 * o2)
        for o1, o2 in itertools.product([sI(0), sX(0), sY(0), sZ(0)], [sI(1), sX(1), sY(1), sZ(1)])
    ]

    qc = get_qc('2q-qvm')
    qc.qam.random_seed = 51
    for prog in _random_2q_programs():
        suite = TomographyExperiment(expts, program=prog, qubits=[0, 1])
        assert len(suite) == 4 * 4
        gsuite = group_experiments(suite)
        assert len(gsuite) == 3 * 3  # can get all the terms with I for free in this case

        wfn = WavefunctionSimulator()
        wfn_exps = {}
        for expt in expts:
            wfn_exps[expt] = wfn.expectation(gsuite.program, PauliSum([expt.out_operator]))

        for res in measure_observables(qc, gsuite, n_shots=1_000):
            np.testing.assert_allclose(wfn_exps[res.setting], res.expectation, atol=0.1)


def test_append():
    expts = [
        [ExperimentSetting(sI(), sX(0) * sI(1)), ExperimentSetting(sI(), sI(0) * sX(1))],
        [ExperimentSetting(sI(), sZ(0) * sI(1)), ExperimentSetting(sI(), sI(0) * sZ(1))],
    ]
    suite = TomographyExperiment(
        settings=expts,
        program=Program(X(0), Y(1)),
        qubits=[0, 1]
    )
    suite.append(ExperimentSetting(sI(), sY(0) * sX(1)))
    assert (len(str(suite))) > 0


def test_no_complex_coeffs(forest):
    qc = get_qc('2q-qvm')
    suite = TomographyExperiment([ExperimentSetting(sI(), 1.j * sY(0))], program=Program(X(0)),
                                 qubits=[0])
    with pytest.raises(ValueError):
        res = list(measure_observables(qc, suite))


<<<<<<< HEAD
def test_diagonal_basis_commutes():
    assert diagonal_basis_commutes(sZ(0), sZ(0) * sZ(1))
    assert diagonal_basis_commutes(sX(5), sZ(4))
    assert not diagonal_basis_commutes(sX(0), sY(0) * sZ(2))
    # this last example illustrates that a pair of commuting operators
    # need not be diagonal in the same tpb
    assert not diagonal_basis_commutes(sX(1) * sZ(0), sZ(1) * sX(0))


def test_get_diagonalizing_basis():
    pauli_terms = [sZ(0), sX(1) * sZ(0), sY(2) * sX(1)]
    assert get_diagonalizing_basis(pauli_terms) == sY(2) * sX(1) * sZ(0)
    pauli_terms = [sZ(0), sX(1) * sZ(0), sY(2) * sX(1), sZ(5) * sI(3)]
    assert get_diagonalizing_basis(pauli_terms) == sZ(5) * sY(2) * sX(1) * sZ(0)


def test_max_key_overlap_term_pair():
    # test adding a new key-value pair
    expt_setting = ExperimentSetting(PauliTerm.from_compact_str('(1+0j)*Z7Y8Z1Y4Z2Y5Y0X6'),
                                     PauliTerm.from_compact_str('(1+0j)*Z4X8Y5X3Y7Y1'))
    expected_dict = {(((0, 'Y'), (1, 'Z'), (2, 'Z'), (4, 'Y'), (5, 'Y'), (6, 'X'), (7, 'Z'), (8, 'Y')),
                      ((1, 'Y'), (3, 'X'), (4, 'Z'), (5, 'Y'), (7, 'Y'), (8, 'X'))):
                     ([PauliTerm.from_compact_str('(1+0j)*Z7Y8Z1Y4Z2Y5Y0X6')],
                      [PauliTerm.from_compact_str('(1+0j)*Z4X8Y5X3Y7Y1')])}
    assert _max_key_overlap_term_pair(expt_setting, {}) == expected_dict
    # test adding to an already existing key
    expt_setting2 = ExperimentSetting(sZ(7), sY(1))
    expected_dict2 = {(((0, 'Y'), (1, 'Z'), (2, 'Z'), (4, 'Y'), (5, 'Y'), (6, 'X'), (7, 'Z'), (8, 'Y')),
                       ((1, 'Y'), (3, 'X'), (4, 'Z'), (5, 'Y'), (7, 'Y'), (8, 'X'))):
                      ([PauliTerm.from_compact_str('(1+0j)*Z7Y8Z1Y4Z2Y5Y0X6'), sZ(7)],
                       [PauliTerm.from_compact_str('(1+0j)*Z4X8Y5X3Y7Y1'), sY(1)])}
    assert _max_key_overlap_term_pair(expt_setting2, expected_dict) == expected_dict2


def test_commuting_sets_by_zbasis_tomo_expt():
    tomo_expt_settings = [ExperimentSetting(sZ(1) * sX(0), sY(2) * sY(1)),
                          ExperimentSetting(sX(2) * sZ(1), sY(2) * sZ(0))]
    tomo_expt_program = Program(H(0), H(1), H(2))
    tomo_expt_qubits = [0, 1, 2]
    tomo_expt = TomographyExperiment(tomo_expt_settings, tomo_expt_program, tomo_expt_qubits)
    expected_dict = {(((0, 'X'), (1, 'Z'), (2, 'X')), ((0, 'Z'), (1, 'Y'), (2, 'Y'))):
                     ([sZ(1) * sX(0), sX(2) * sZ(1)], [sY(2) * sY(1), sY(2) * sZ(0)])}
    assert expected_dict == commuting_sets_by_zbasis_tomo_expt(tomo_expt)


def test_tomo_expt_from_diagonal_sets():
    ungrouped_tomo_expt = TomographyExperiment(
        [[ExperimentSetting(PauliTerm.from_compact_str('(1+0j)*Z7Y8Z1Y4Z2Y5Y0X6'),
                            PauliTerm.from_compact_str('(1+0j)*Z4X8Y5X3Y7Y1'))],
         [ExperimentSetting(sZ(7), sY(1))]], program=Program(H(0), H(1), H(2)),
        qubits=[0, 1, 2])
    diag_sets = {(((0, 'Y'), (1, 'Z'), (2, 'Z'), (4, 'Y'), (5, 'Y'), (6, 'X'), (7, 'Z'), (8, 'Y')),
                  ((1, 'Y'), (3, 'X'), (4, 'Z'), (5, 'Y'), (7, 'Y'), (8, 'X'))):
                 ([PauliTerm.from_compact_str('(1+0j)*Z7Y8Z1Y4Z2Y5Y0X6'), sZ(7)],
                  [PauliTerm.from_compact_str('(1+0j)*Z4X8Y5X3Y7Y1'), sY(1)])}
    grouped_tomo_expt = tomo_expt_from_diagonal_sets(diag_sets, ungrouped_tomo_expt)
    expected_grouped_tomo_expt = TomographyExperiment(
        [[ExperimentSetting(PauliTerm.from_compact_str('(1+0j)*Z7Y8Z1Y4Z2Y5Y0X6'),
                            PauliTerm.from_compact_str('(1+0j)*Z4X8Y5X3Y7Y1')), ExperimentSetting(sZ(7), sY(1))]],
        program=Program(H(0), H(1), H(2)),
        qubits=[0, 1, 2])
    assert grouped_tomo_expt == expected_grouped_tomo_expt


def test_group_experiments_greedy():
    ungrouped_tomo_expt = TomographyExperiment(
        [[ExperimentSetting(PauliTerm.from_compact_str('(1+0j)*Z7Y8Z1Y4Z2Y5Y0X6'),
                            PauliTerm.from_compact_str('(1+0j)*Z4X8Y5X3Y7Y1'))],
         [ExperimentSetting(sZ(7), sY(1))]], program=Program(H(0), H(1), H(2)),
        qubits=[0, 1, 2])
    grouped_tomo_expt = group_experiments_greedy(ungrouped_tomo_expt)
    expected_grouped_tomo_expt = TomographyExperiment(
        [[ExperimentSetting(PauliTerm.from_compact_str('(1+0j)*Z7Y8Z1Y4Z2Y5Y0X6'),
                            PauliTerm.from_compact_str('(1+0j)*Z4X8Y5X3Y7Y1')), ExperimentSetting(sZ(7), sY(1))]],
        program=Program(H(0), H(1), H(2)),
        qubits=[0, 1, 2])
    assert grouped_tomo_expt == expected_grouped_tomo_expt
=======
def test_identity(forest):
    qc = get_qc('2q-qvm')
    suite = TomographyExperiment([ExperimentSetting(sI(), 0.123 * sI(0))],
                                 program=Program(X(0)), qubits=[0])
    result = list(measure_observables(qc, suite))[0]
    assert result.expectation == 0.123
>>>>>>> 0c7d2061
<|MERGE_RESOLUTION|>--- conflicted
+++ resolved
@@ -231,7 +231,6 @@
         res = list(measure_observables(qc, suite))
 
 
-<<<<<<< HEAD
 def test_diagonal_basis_commutes():
     assert diagonal_basis_commutes(sZ(0), sZ(0) * sZ(1))
     assert diagonal_basis_commutes(sX(5), sZ(4))
@@ -309,11 +308,11 @@
         program=Program(H(0), H(1), H(2)),
         qubits=[0, 1, 2])
     assert grouped_tomo_expt == expected_grouped_tomo_expt
-=======
+
+
 def test_identity(forest):
     qc = get_qc('2q-qvm')
     suite = TomographyExperiment([ExperimentSetting(sI(), 0.123 * sI(0))],
                                  program=Program(X(0)), qubits=[0])
     result = list(measure_observables(qc, suite))[0]
-    assert result.expectation == 0.123
->>>>>>> 0c7d2061
+    assert result.expectation == 0.123