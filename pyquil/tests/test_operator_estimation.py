import itertools
import random
from math import pi
from unittest.mock import Mock
import numpy as np
import functools
from operator import mul
from scipy.stats import bernoulli
import pytest

from pyquil.api import WavefunctionSimulator, QVMConnection
from pyquil.operator_estimation import ExperimentSetting, TomographyExperiment, to_json, read_json, \
    _all_qubits_diagonal_in_tpb, group_experiments, ExperimentResult, measure_observables, \
<<<<<<< HEAD
    remove_imaginary, get_rotation_program_measure, get_parity, estimate_pauli_sum, CommutationError, \
    remove_identity, estimate_locally_commuting_operator, diagonal_basis_commutes, get_diagonalizing_basis, \
    _max_key_overlap, commuting_sets_by_zbasis
=======
    _get_diagonalizing_basis, _max_tpb_overlap, group_experiments_greedy, \
    _expt_settings_diagonal_in_tpb
>>>>>>> db42246e
from pyquil.paulis import sI, sX, sY, sZ, PauliSum, PauliTerm
from pyquil import Program, get_qc
from pyquil.gates import *


def _generate_random_paulis(n_qubits, n_terms):
    paulis = [sI, sX, sY, sZ]
    all_op_inds = np.random.randint(len(paulis), size=(n_terms, n_qubits))
    operators = []
    for op_inds in all_op_inds:
        op = functools.reduce(mul, (paulis[pi](i) for i, pi in enumerate(op_inds)), sI(0))
        op *= np.random.uniform(-1, 1)
        operators += [op]
    return operators


def test_experiment():
    in_ops = _generate_random_paulis(n_qubits=4, n_terms=7)
    out_ops = _generate_random_paulis(n_qubits=4, n_terms=7)
    for iop, oop in zip(in_ops, out_ops):
        expt = ExperimentSetting(iop, oop)
        assert str(expt) == expt.serializable()
        expt2 = ExperimentSetting.from_str(str(expt))
        assert expt == expt2
        assert expt2.in_operator == iop
        assert expt2.out_operator == oop


def test_experiment_no_in():
    out_ops = _generate_random_paulis(n_qubits=4, n_terms=7)
    for oop in out_ops:
        expt = ExperimentSetting(sI(), oop)
        expt2 = ExperimentSetting.from_str(str(expt))
        assert expt == expt2
        assert expt2.in_operator == sI()
        assert expt2.out_operator == oop


def test_experiment_suite():
    expts = [
        ExperimentSetting(sI(), sX(0) * sY(1)),
        ExperimentSetting(sZ(0), sZ(0)),
    ]

    suite = TomographyExperiment(
        settings=expts,
        program=Program(X(0), Y(1)),
        qubits=[0, 1]
    )
    assert len(suite) == 2
    for e1, e2 in zip(expts, suite):
        # experiment suite puts in groups of length 1
        assert len(e2) == 1
        e2 = e2[0]
        assert e1 == e2
    prog_str = str(suite).splitlines()[0]
    assert prog_str == 'X 0; Y 1'


def test_experiment_suite_pre_grouped():
    expts = [
        [ExperimentSetting(sI(), sX(0) * sI(1)), ExperimentSetting(sI(), sI(0) * sX(1))],
        [ExperimentSetting(sI(), sZ(0) * sI(1)), ExperimentSetting(sI(), sI(0) * sZ(1))],
    ]

    suite = TomographyExperiment(
        settings=expts,
        program=Program(X(0), Y(1)),
        qubits=[0, 1]
    )
    assert len(suite) == 2  # number of groups
    for es1, es2 in zip(expts, suite):
        for e1, e2 in zip(es1, es2):
            assert e1 == e2
    prog_str = str(suite).splitlines()[0]
    assert prog_str == 'X 0; Y 1'


def test_experiment_suite_empty():
    suite = TomographyExperiment([], program=Program(X(0)), qubits=[0])
    assert len(suite) == 0
    assert str(suite.program) == 'X 0\n'


def test_suite_deser(tmpdir):
    expts = [
        [ExperimentSetting(sI(), sX(0) * sI(1)), ExperimentSetting(sI(), sI(0) * sX(1))],
        [ExperimentSetting(sI(), sZ(0) * sI(1)), ExperimentSetting(sI(), sI(0) * sZ(1))],
    ]

    suite = TomographyExperiment(
        settings=expts,
        program=Program(X(0), Y(1)),
        qubits=[0, 1]
    )
    to_json(f'{tmpdir}/suite.json', suite)
    suite2 = read_json(f'{tmpdir}/suite.json')
    assert suite == suite2


def test_all_ops_belong_to_tpb():
    expts = [
        [ExperimentSetting(sI(), sX(0) * sI(1)), ExperimentSetting(sI(), sI(0) * sX(1))],
        [ExperimentSetting(sI(), sZ(0) * sI(1)), ExperimentSetting(sI(), sI(0) * sZ(1))],
    ]
    for group in expts:
        for e1, e2 in itertools.combinations(group, 2):
            assert _all_qubits_diagonal_in_tpb(e1.in_operator, e2.in_operator)
            assert _all_qubits_diagonal_in_tpb(e1.out_operator, e2.out_operator)

    assert _all_qubits_diagonal_in_tpb(sZ(0), sZ(0) * sZ(1))
    assert _all_qubits_diagonal_in_tpb(sX(5), sZ(4))
    assert not _all_qubits_diagonal_in_tpb(sX(0), sY(0) * sZ(2))
    # this last example illustrates that a pair of commuting operators
    # need not be diagonal in the same tpb
    assert not _all_qubits_diagonal_in_tpb(sX(1) * sZ(0), sZ(1) * sX(0))


def test_group_experiments():
    expts = [  # cf above, I removed the inner nesting. Still grouped visually
        ExperimentSetting(sI(), sX(0) * sI(1)), ExperimentSetting(sI(), sI(0) * sX(1)),
        ExperimentSetting(sI(), sZ(0) * sI(1)), ExperimentSetting(sI(), sI(0) * sZ(1)),
    ]
    suite = TomographyExperiment(expts, Program(), qubits=[0, 1])
    grouped_suite = group_experiments(suite)
    assert len(suite) == 4
    assert len(grouped_suite) == 2


def test_experiment_result():
    er = ExperimentResult(
        setting=ExperimentSetting(sX(0), sZ(0)),
        expectation=0.9,
        stddev=0.05,
        total_counts=100,
    )
    assert str(er) == '(1+0j)*X0→(1+0j)*Z0: 0.9 +- 0.05'


def test_measure_observables(forest):
    expts = [
        ExperimentSetting(sI(), o1 * o2)
        for o1, o2 in itertools.product([sI(0), sX(0), sY(0), sZ(0)], [sI(1), sX(1), sY(1), sZ(1)])
    ]
    suite = TomographyExperiment(expts, program=Program(X(0), CNOT(0, 1)), qubits=[0, 1])
    assert len(suite) == 4 * 4
    gsuite = group_experiments(suite)
    assert len(gsuite) == 3 * 3  # can get all the terms with I for free in this case

    qc = get_qc('2q-qvm')
    for res in measure_observables(qc, gsuite, n_shots=10_000):
        if res.setting.out_operator in [sI(), sZ(0), sZ(1), sZ(0) * sZ(1)]:
            assert np.abs(res.expectation) > 0.9
        else:
            assert np.abs(res.expectation) < 0.1


def _random_2q_programs(n_progs=10):
    """Generate random programs that consist of single qubit rotations, a CZ, and single
    qubit rotations.
    """
    r = random.Random(52)

    def RI(qubit, angle):
        # throw away angle so we can randomly choose the identity
        return I(qubit)

    def _random_1q_gate(qubit):
        return r.choice([RI, RX, RY, RZ])(qubit=qubit, angle=r.uniform(0, 2 * pi))

    for _ in range(n_progs):
        prog = Program()
        prog += _random_1q_gate(0)
        prog += _random_1q_gate(1)
        prog += CZ(0, 1)
        prog += _random_1q_gate(0)
        prog += _random_1q_gate(1)
        yield prog


def test_measure_observables_many_progs(forest):
    expts = [
        ExperimentSetting(sI(), o1 * o2)
        for o1, o2 in itertools.product([sI(0), sX(0), sY(0), sZ(0)], [sI(1), sX(1), sY(1), sZ(1)])
    ]

    qc = get_qc('2q-qvm')
    qc.qam.random_seed = 51
    for prog in _random_2q_programs():
        suite = TomographyExperiment(expts, program=prog, qubits=[0, 1])
        assert len(suite) == 4 * 4
        gsuite = group_experiments(suite)
        assert len(gsuite) == 3 * 3  # can get all the terms with I for free in this case

        wfn = WavefunctionSimulator()
        wfn_exps = {}
        for expt in expts:
            wfn_exps[expt] = wfn.expectation(gsuite.program, PauliSum([expt.out_operator]))

        for res in measure_observables(qc, gsuite, n_shots=1_000):
            np.testing.assert_allclose(wfn_exps[res.setting], res.expectation, atol=0.1)


def test_append():
    expts = [
        [ExperimentSetting(sI(), sX(0) * sI(1)), ExperimentSetting(sI(), sI(0) * sX(1))],
        [ExperimentSetting(sI(), sZ(0) * sI(1)), ExperimentSetting(sI(), sI(0) * sZ(1))],
    ]
    suite = TomographyExperiment(
        settings=expts,
        program=Program(X(0), Y(1)),
        qubits=[0, 1]
    )
    suite.append(ExperimentSetting(sI(), sY(0) * sX(1)))
    assert (len(str(suite))) > 0


def test_no_complex_coeffs(forest):
    qc = get_qc('2q-qvm')
    suite = TomographyExperiment([ExperimentSetting(sI(), 1.j * sY(0))], program=Program(X(0)),
                                 qubits=[0])
    with pytest.raises(ValueError):
        res = list(measure_observables(qc, suite))


def test_get_diagonalizing_basis_1():
    pauli_terms = [sZ(0), sX(1) * sZ(0), sY(2) * sX(1)]
    assert _get_diagonalizing_basis(pauli_terms) == sY(2) * sX(1) * sZ(0)


def test_get_diagonalizing_basis_2():
    pauli_terms = [sZ(0), sX(1) * sZ(0), sY(2) * sX(1), sZ(5) * sI(3)]
    assert _get_diagonalizing_basis(pauli_terms) == sZ(5) * sY(2) * sX(1) * sZ(0)


def test_max_tpb_overlap_1():
    tomo_expt_settings = [ExperimentSetting(sZ(1) * sX(0), sY(2) * sY(1)),
                          ExperimentSetting(sX(2) * sZ(1), sY(2) * sZ(0))]
    tomo_expt_program = Program(H(0), H(1), H(2))
    tomo_expt_qubits = [0, 1, 2]
    tomo_expt = TomographyExperiment(tomo_expt_settings, tomo_expt_program, tomo_expt_qubits)
    expected_dict = {ExperimentSetting(sX(0) * sZ(1) * sX(2), sZ(0) * sY(1) * sY(2)):
                         [ExperimentSetting(sZ(1) * sX(0), sY(2) * sY(1)),
                          ExperimentSetting(sX(2) * sZ(1), sY(2) * sZ(0))]}
    assert expected_dict == _max_tpb_overlap(tomo_expt)


def test_max_tpb_overlap_2():
    expt_setting = ExperimentSetting(PauliTerm.from_compact_str('(1+0j)*Z7Y8Z1Y4Z2Y5Y0X6'),
                                     PauliTerm.from_compact_str('(1+0j)*Z4X8Y5X3Y7Y1'))
    p = Program(H(0), H(1), H(2))
    qubits = [0, 1, 2]
    tomo_expt = TomographyExperiment([expt_setting], p, qubits)
    expected_dict = {expt_setting: [expt_setting]}
    assert expected_dict == _max_tpb_overlap(tomo_expt)


def test_max_tpb_overlap_3():
    # add another ExperimentSetting to the above
    expt_setting = ExperimentSetting(PauliTerm.from_compact_str('(1+0j)*Z7Y8Z1Y4Z2Y5Y0X6'),
                                     PauliTerm.from_compact_str('(1+0j)*Z4X8Y5X3Y7Y1'))
    expt_setting2 = ExperimentSetting(sZ(7), sY(1))
    p = Program(H(0), H(1), H(2))
    qubits = [0, 1, 2]
    tomo_expt2 = TomographyExperiment([expt_setting, expt_setting2], p, qubits)
    expected_dict2 = {expt_setting: [expt_setting, expt_setting2]}
    assert expected_dict2 == _max_tpb_overlap(tomo_expt2)


def test_group_experiments_greedy():
    ungrouped_tomo_expt = TomographyExperiment(
        [[ExperimentSetting(PauliTerm.from_compact_str('(1+0j)*Z7Y8Z1Y4Z2Y5Y0X6'),
                            PauliTerm.from_compact_str('(1+0j)*Z4X8Y5X3Y7Y1'))],
         [ExperimentSetting(sZ(7), sY(1))]], program=Program(H(0), H(1), H(2)),
        qubits=[0, 1, 2])
    grouped_tomo_expt = group_experiments_greedy(ungrouped_tomo_expt)
    expected_grouped_tomo_expt = TomographyExperiment(
        [[ExperimentSetting(PauliTerm.from_compact_str('(1+0j)*Z7Y8Z1Y4Z2Y5Y0X6'),
                            PauliTerm.from_compact_str('(1+0j)*Z4X8Y5X3Y7Y1')),
          ExperimentSetting(sZ(7), sY(1))]],
        program=Program(H(0), H(1), H(2)),
        qubits=[0, 1, 2])
    assert grouped_tomo_expt == expected_grouped_tomo_expt


def test_expt_settings_diagonal_in_tpb():
    expt_setting1 = ExperimentSetting(sZ(1) * sX(0), sY(1) * sZ(0))
    expt_setting2 = ExperimentSetting(sY(2) * sZ(1), sZ(2) * sY(1))
    assert _expt_settings_diagonal_in_tpb(expt_setting1, expt_setting2)
    expt_setting3 = ExperimentSetting(sX(2) * sZ(1), sZ(2) * sY(1))
    expt_setting4 = ExperimentSetting(sY(2) * sZ(1), sX(2) * sY(1))
    assert not _expt_settings_diagonal_in_tpb(expt_setting2, expt_setting3)
    assert not _expt_settings_diagonal_in_tpb(expt_setting2, expt_setting4)


def test_identity(forest):
    qc = get_qc('2q-qvm')
    suite = TomographyExperiment([ExperimentSetting(sI(), 0.123 * sI(0))],
                                 program=Program(X(0)), qubits=[0])
    result = list(measure_observables(qc, suite))[0]
    assert result.expectation == 0.123


def test_imaginary_removal():
    """
    remove terms with imaginary coefficients from a pauli sum
    """
    test_term = 0.25 * sX(1) * sZ(2) * sX(3) + 0.25j * sX(1) * sZ(2) * sY(3)
    test_term += -0.25j * sY(1) * sZ(2) * sX(3) + 0.25 * sY(1) * sZ(2) * sY(3)
    true_term = 0.25 * sX(1) * sZ(2) * sX(3) + 0.25 * sY(1) * sZ(2) * sY(3)
    assert remove_imaginary(test_term) == true_term

    test_term = (0.25 + 1j) * sX(0) * sZ(2) + 1j * sZ(2)
    # is_identity in pyquil apparently thinks zero is identity
    assert remove_imaginary(test_term) == 0.25 * sX(0) * sZ(2)

    test_term = 0.25 * sX(0) * sZ(2) + 1j * sZ(2)
    assert remove_imaginary(test_term) == PauliSum([0.25 * sX(0) * sZ(2)])

    with pytest.raises(TypeError):
        remove_imaginary(5)

    with pytest.raises(TypeError):
        remove_imaginary(sX(0))


def test_rotation_programs():
    """
    Testing the generation of post rotations
    """
    test_term = sZ(0) * sX(20) * sI(100) * sY(5)
    rotations_to_do = [RX(np.pi / 2, 5), RY(-np.pi / 2, 20)]
    test_rotation_program = get_rotation_program_measure(test_term)
    # Since the rotations commute, it's sufficient to test membership in the program,
    # without ordering. However, it's true that a more complicated rotation could be performed,
    #  where the elements would not be free to be permuted. We ignore this possibility, for now.
    assert len(rotations_to_do) == len(test_rotation_program)
    for rotation in test_rotation_program:
        assert rotation in rotations_to_do


def test_get_parity():
    """
    Check if our way to compute parity is correct
    """
    single_qubit_results = [[0]] * 50 + [[1]] * 50
    single_qubit_parity_results = list(map(lambda x: -2 * x[0] + 1,
                                           single_qubit_results))

    # just making sure I constructed my test properly
    assert np.allclose(np.array([1] * 50 + [-1] * 50),
                       single_qubit_parity_results)

    test_results = get_parity([sZ(5)], single_qubit_results)
    assert np.allclose(single_qubit_parity_results, test_results[0, :])

    np.random.seed(87655678)
    brv1 = bernoulli(p=0.25)
    brv2 = bernoulli(p=0.4)
    n = 500
    two_qubit_measurements = list(zip(brv1.rvs(size=n), brv2.rvs(size=n)))
    pauli_terms = [sZ(0), sZ(1), sZ(0) * sZ(1)]
    parity_results = np.zeros((len(pauli_terms), n))
    parity_results[0, :] = [-2 * x[0] + 1 for x in two_qubit_measurements]
    parity_results[1, :] = [-2 * x[1] + 1 for x in two_qubit_measurements]
    parity_results[2, :] = [-2 * (sum(x) % 2) + 1 for x in
                            two_qubit_measurements]

    test_parity_results = get_parity(pauli_terms, two_qubit_measurements)
    assert np.allclose(test_parity_results, parity_results)


def test_estimate_pauli_sum():
    """
    Full test of the estimation procedures
    """
    quantum_resource = QVMConnection()

    # type checks
    with pytest.raises(TypeError):
        estimate_pauli_sum('5', {0: 'X', 1: 'Z'}, Program(), 1.0E-3,
                           quantum_resource)

    with pytest.raises(CommutationError):
        estimate_pauli_sum([sX(0), sY(0)], {0: 'X', 1: 'Z'}, Program(), 1.0E-3,
                           quantum_resource)

    with pytest.raises(TypeError):
        estimate_pauli_sum(sX(0), {0: 'X', 1: 'Z'}, Program(), 1.0E-3,
                           quantum_resource)

    # mock out qvm
    np.random.seed(87655678)
    brv1 = bernoulli(p=0.25)
    brv2 = bernoulli(p=0.4)
    n = 500
    two_qubit_measurements = list(zip(brv1.rvs(size=n), brv2.rvs(size=n)))
    pauli_terms = [sZ(0), sZ(1), sZ(0) * sZ(1)]

    fakeQVM = Mock(spec=QVMConnection())
    fakeQVM.run = Mock(return_value=two_qubit_measurements)
    estimation_result = estimate_pauli_sum(pauli_terms, {0: 'Z', 1: 'Z'}, Program(),
                                           1.0E-1, fakeQVM, symmetrize=False)
    mean = estimation_result.expected_value
    means = estimation_result.pauli_expectations
    cov = estimation_result.covariance
    estimator_var = estimation_result.variance
    shots = estimation_result.n_shots
    parity_results = np.zeros((len(pauli_terms), n))
    parity_results[0, :] = [-2 * x[0] + 1 for x in two_qubit_measurements]
    parity_results[1, :] = [-2 * x[1] + 1 for x in two_qubit_measurements]
    parity_results[2, :] = [-2 * (sum(x) % 2) + 1 for x in
                            two_qubit_measurements]

    assert np.allclose(np.cov(parity_results, ddof=1), cov)
    assert np.isclose(np.sum(np.mean(parity_results, axis=1)), mean)
    assert np.allclose(np.mean(parity_results, axis=1), means)
    assert np.isclose(shots, n)
    variance_to_beat = np.sum(cov) / (n - 1)
    assert np.isclose(variance_to_beat, estimator_var)

    # Double the shots by ever so slightly decreasing variance bound
    double_two_q_measurements = two_qubit_measurements + two_qubit_measurements
    estimation_result = estimate_pauli_sum(pauli_terms, {0: 'Z', 1: 'Z'}, Program(),
                                           variance_to_beat - 1.0E-8, fakeQVM, symmetrize=False)
    mean = estimation_result.expected_value
    means = estimation_result.pauli_expectations
    cov = estimation_result.covariance
    estimator_var = estimation_result.variance
    shots = estimation_result.n_shots

    parity_results = np.zeros((len(pauli_terms), 2 * n))
    parity_results[0, :] = [-2 * x[0] + 1 for x in double_two_q_measurements]
    parity_results[1, :] = [-2 * x[1] + 1 for x in double_two_q_measurements]
    parity_results[2, :] = [-2 * (sum(x) % 2) + 1 for x in
                            double_two_q_measurements]

    assert np.allclose(np.cov(parity_results, ddof=1), cov)
    assert np.isclose(np.sum(np.mean(parity_results, axis=1)), mean)
    assert np.allclose(np.mean(parity_results, axis=1), means)
    assert np.isclose(shots, 2 * n)
    assert np.isclose(np.sum(cov) / (2 * n - 1), estimator_var)


def test_identity_removal():
    test_term = 0.25 * sX(1) * sZ(2) * sX(3) + 0.25j * sX(1) * sZ(2) * sY(3)
    test_term += -0.25j * sY(1) * sZ(2) * sX(3) + 0.25 * sY(1) * sZ(2) * sY(3)
    identity_term = 200 * sI(5)

    new_psum, identity_term_result = remove_identity(identity_term + test_term)
    assert test_term == new_psum
    assert identity_term_result == identity_term


def test_mutation_free_estimation():
    """
    Make sure the estimation routines do not mutate the programs the user sends
    This is accomplished by a deep copy in `estimate_pauli_sum'.
    """
    prog = Program().inst(I(0))
    pauli_sum = sX(0)  # measure in the X-basis

    # set up fake QVM
    fakeQVM = Mock(spec=QVMConnection())
    fakeQVM.run = Mock(return_value=[[0], [1]])

    expected_value, estimator_variance, total_shots = \
        estimate_locally_commuting_operator(prog, PauliSum([pauli_sum]),
                                            1.0E-3, quantum_resource=fakeQVM)

    # make sure RY(-pi/2) 0\nMEASURE 0 [0] was not added to the program the
    # user sees
    assert prog.out() == 'I 0\n'


def test_diagonal_basis_commutes():
    x_term = sX(0) * sX(1)
    z1_term = sZ(1)
    z0_term = sZ(0)
    z0z1_term = sZ(0) * sZ(1)
    assert not diagonal_basis_commutes(x_term, z1_term)
    assert not diagonal_basis_commutes(z0z1_term, x_term)

    assert diagonal_basis_commutes(z1_term, z0_term)
    assert diagonal_basis_commutes(z0z1_term, z0_term)
    assert diagonal_basis_commutes(z0z1_term, z1_term)
    assert diagonal_basis_commutes(z0z1_term, sI(1))
    assert diagonal_basis_commutes(z0z1_term, sI(2))
    assert diagonal_basis_commutes(z0z1_term, sX(5) * sY(7))


def test_get_diagonalizing_basis():
    xxxx_terms = sX(1) * sX(2) + sX(2) + sX(3) * sX(4) + sX(4) + \
        sX(1) * sX(3) * sX(4) + sX(1) * sX(4) + sX(1) * sX(2) * sX(3)
    true_term = sX(1) * sX(2) * sX(3) * sX(4)
    assert get_diagonalizing_basis(xxxx_terms.terms) == true_term

    zzzz_terms = sZ(1) * sZ(2) + sZ(3) * sZ(4) + \
        sZ(1) * sZ(3) + sZ(1) * sZ(3) * sZ(4)
    assert get_diagonalizing_basis(zzzz_terms.terms) == sZ(1) * sZ(2) * \
        sZ(3) * sZ(4)


def test_max_key_overlap():
    # adds to already existing key
    x0_term = sX(0)
    diag_sets = {((0, 'X'), (1, 'Z')): [sX(0) * sZ(1), sZ(1)], ((0, 'Y'), (1, 'Z')): [sY(0), sZ(1), sY(0) * sZ(1)]}
    d_expected = {((0, 'X'), (1, 'Z')): [sX(0) * sZ(1), sZ(1), sX(0)],
                  ((0, 'Y'), (1, 'Z')): [sY(0), sZ(1), sY(0) * sZ(1)]}
    assert _max_key_overlap(x0_term, diag_sets) == d_expected

    # adds a new key
    x0_term = sX(0)
    diag_sets = {((0, 'Z'), (1, 'Z')): [sZ(0) * sZ(1), sZ(1)], ((0, 'Y'), (1, 'Z')): [sY(0), sZ(1), sY(0) * sZ(1)]}
    d_expected = d_expected = {((0, 'Z'), (1, 'Z')): [sZ(0) * sZ(1), sZ(1)],
                               ((0, 'Y'), (1, 'Z')): [sY(0), sZ(1), sY(0) * sZ(1)],
                               ((0, 'X'),): [sX(0)]}
    assert _max_key_overlap(x0_term, diag_sets) == d_expected


def test_commuting_sets_by_zbasis():
    # complicated coefficients, overlap on single qubit
    coeff1 = 0.012870253243021476
    term1 = PauliTerm.from_list([('X', 1), ('Z', 2), ('Y', 3), ('Y', 5),
                                 ('Z', 6), ('X', 7)],
                                coefficient=coeff1)

    coeff2 = 0.13131672212575296
    term2 = PauliTerm.from_list([('Z', 0), ('Z', 6)],
                                coefficient=coeff2)

    d_result = commuting_sets_by_zbasis(term1 + term2)
    d_expected = {((0, 'Z'), (1, 'X'), (2, 'Z'), (3, 'Y'), (5, 'Y'), (6, 'Z'), (7, 'X')):
                  [coeff1 * sX(1) * sZ(2) * sY(3) * sY(5) * sZ(6) * sX(7), coeff2 * sZ(0) * sZ(6)]}
    assert d_result == d_expected

    # clumping terms relevant for H2 into same diagonal bases
    x_term = sX(0) * sX(1)
    z1_term = sZ(1)
    z2_term = sZ(0)
    zz_term = sZ(0) * sZ(1)
    h2_hamiltonian = zz_term + z2_term + z1_term + x_term
    clumped_terms = commuting_sets_by_zbasis(h2_hamiltonian)
    true_set = {((0, 'X'), (1, 'X')): set([x_term.id()]),
                ((0, 'Z'), (1, 'Z')): set([z1_term.id(), z2_term.id(), zz_term.id()])}

    for key, value in clumped_terms.items():
        assert set(map(lambda x: x.id(), clumped_terms[key])) == true_set[key]

    # clumping 4-qubit terms into same diagonal bases
    zzzz_terms = sZ(1) * sZ(2) + sZ(3) * sZ(4) + \
        sZ(1) * sZ(3) + sZ(1) * sZ(3) * sZ(4)
    xzxz_terms = sX(1) * sZ(2) + sX(3) * sZ(4) + \
        sX(1) * sZ(2) * sX(3) * sZ(4) + sX(1) * sX(3) * sZ(4)
    xxxx_terms = sX(1) * sX(2) + sX(2) + sX(3) * sX(4) + sX(4) + \
        sX(1) * sX(3) * sX(4) + sX(1) * sX(4) + sX(1) * sX(2) * sX(3)
    yyyy_terms = sY(1) * sY(2) + sY(3) * sY(4) + sY(1) * sY(2) * sY(3) * sY(4)

    pauli_sum = zzzz_terms + xzxz_terms + xxxx_terms + yyyy_terms
    clumped_terms = commuting_sets_by_zbasis(pauli_sum)

    true_set = {((1, 'Z'), (2, 'Z'), (3, 'Z'), (4, 'Z')): set(map(lambda x: x.id(), zzzz_terms)),
                ((1, 'X'), (2, 'Z'), (3, 'X'), (4, 'Z')): set(map(lambda x: x.id(), xzxz_terms)),
                ((1, 'X'), (2, 'X'), (3, 'X'), (4, 'X')): set(map(lambda x: x.id(), xxxx_terms)),
                ((1, 'Y'), (2, 'Y'), (3, 'Y'), (4, 'Y')): set(map(lambda x: x.id(), yyyy_terms))}
    for key, value in clumped_terms.items():
        assert set(map(lambda x: x.id(), clumped_terms[key])) == true_set[key]<|MERGE_RESOLUTION|>--- conflicted
+++ resolved
@@ -11,14 +11,10 @@
 from pyquil.api import WavefunctionSimulator, QVMConnection
 from pyquil.operator_estimation import ExperimentSetting, TomographyExperiment, to_json, read_json, \
     _all_qubits_diagonal_in_tpb, group_experiments, ExperimentResult, measure_observables, \
-<<<<<<< HEAD
     remove_imaginary, get_rotation_program_measure, get_parity, estimate_pauli_sum, CommutationError, \
     remove_identity, estimate_locally_commuting_operator, diagonal_basis_commutes, get_diagonalizing_basis, \
-    _max_key_overlap, commuting_sets_by_zbasis
-=======
-    _get_diagonalizing_basis, _max_tpb_overlap, group_experiments_greedy, \
+    _max_key_overlap, commuting_sets_by_zbasis, _get_diagonalizing_basis, _max_tpb_overlap, group_experiments_greedy, \
     _expt_settings_diagonal_in_tpb
->>>>>>> db42246e
 from pyquil.paulis import sI, sX, sY, sZ, PauliSum, PauliTerm
 from pyquil import Program, get_qc
 from pyquil.gates import *
