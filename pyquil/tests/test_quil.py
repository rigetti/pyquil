--- conflicted
+++ resolved
@@ -24,14 +24,10 @@
     CPHASE10, CPHASE, SWAP, CSWAP, ISWAP, PSWAP, MEASURE, HALT, WAIT, NOP, RESET, \
     TRUE, FALSE, NOT, AND, OR, MOVE, EXCHANGE
 from pyquil.parameters import Parameter, quil_sin, quil_cos
-<<<<<<< HEAD
 from pyquil.paulis import exponential_map, sZ
-from pyquil.quil import Program, merge_programs, address_qubits
+from pyquil.quil import Program, merge_programs, address_qubits, \
+    get_classical_addresses_from_program
 from pyquil.quilatom import QubitPlaceholder
-=======
-from pyquil.quil import Program, merge_programs, shift_quantum_gates, \
-    get_classical_addresses_from_program
->>>>>>> 5ebd10d6
 from pyquil.quilbase import DefGate, Gate, Addr, Qubit, JumpWhen
 
 
@@ -764,7 +760,6 @@
     assert dg.out() == "DEFGATE TEST:\n    1, 0\n    0, 1\n"
 
 
-<<<<<<< HEAD
 def test_out_vs_str():
     qs = QubitPlaceholder.register(6)
     pq = Program(X(qs[0]), CNOT(qs[0], qs[4]), MEASURE(qs[5], [5]))
@@ -776,11 +771,11 @@
     string_version = str(pq)
     should_be_re = (r'X <.*>\nCNOT <.*> <.*>\nMEASURE <.*> \[5\]\n')
     assert re.fullmatch(should_be_re, string_version, flags=re.MULTILINE)
-=======
+
+
 def test_get_classical_addresses_from_program():
     p = Program([H(i) for i in range(4)])
     assert get_classical_addresses_from_program(p) == []
 
     p += [MEASURE(i, i) for i in [0, 3, 1]]
-    assert get_classical_addresses_from_program(p) == [0, 1, 3]
->>>>>>> 5ebd10d6
+    assert get_classical_addresses_from_program(p) == [0, 1, 3]