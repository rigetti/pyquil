--- conflicted
+++ resolved
@@ -463,20 +463,6 @@
     pq.inst(Y(2), X(qq))
     assert pq.get_qubits() == {0, 1, 2, 4, 5}  # this synthesizes the allocation
 
-<<<<<<< HEAD
-
-def test_eq():
-    p1 = Program()
-    q1 = p1.alloc()
-    q2 = p1.alloc()
-    p1.inst([H(q1), CNOT(q1, q2)])
-
-    p2 = Program()
-    p2.inst([H(0), CNOT(0, 1)])
-
-    assert p1 == p2
-    assert not p1 != p2
-=======
     qubit_index = 1
     p = Program(("H", qubit_index))
     assert p.get_qubits() == {qubit_index}
@@ -484,4 +470,16 @@
     q2 = p.alloc()
     p.inst(("CNOT", q1, q2))
     assert p.get_qubits() == {qubit_index, q1.index(), q2.index()}
->>>>>>> 19aad386
+
+
+def test_eq():
+    p1 = Program()
+    q1 = p1.alloc()
+    q2 = p1.alloc()
+    p1.inst([H(q1), CNOT(q1, q2)])
+
+    p2 = Program()
+    p2.inst([H(0), CNOT(0, 1)])
+
+    assert p1 == p2
+    assert not p1 != p2