import functools
import itertools
import json
import logging
import re
import sys
import warnings
from json import JSONEncoder
from operator import mul
<<<<<<< HEAD
from typing import List, Union, Iterable, Tuple, Optional, Dict
from copy import copy
=======
from typing import List, Union, Iterable, Tuple, Optional, Dict, Callable
>>>>>>> 854bf413

import networkx as nx
import numpy as np
from networkx.algorithms.approximation.clique import clique_removal
from functools import reduce
from pyquil import Program
from pyquil.api import QuantumComputer
from pyquil.gates import *
from pyquil.paulis import PauliTerm, sI, is_identity
from math import pi

if sys.version_info < (3, 7):
    from pyquil.external.dataclasses import dataclass
else:
    from dataclasses import dataclass

log = logging.getLogger(__name__)


@dataclass(frozen=True)
class _OneQState:
    """
    A description of a named one-qubit quantum state.

    This can be used to generate pre-rotations for quantum process tomography. For example,
    X0_14 will generate the +1 eigenstate of the X operator on qubit 14. X1_14 will generate the
    -1 eigenstate. SIC0_14 will generate the 0th SIC-basis state on qubit 14.
    """
    label: str
    index: int
    qubit: int

    def __str__(self):
        return f'{self.label}{self.index}_{self.qubit}'

    @classmethod
    def from_str(cls, s):
        ma = re.match(r'\s*(\w+)(\d+)_(\d+)\s*', s)
        if ma is None:
            raise ValueError(f"Couldn't parse '{s}'")
        return _OneQState(
            label=ma.group(1),
            index=int(ma.group(2)),
            qubit=int(ma.group(3)),
        )


@dataclass(frozen=True)
class TensorProductState:
    """
    A description of a multi-qubit quantum state that is a tensor product of many _OneQStates
    states.
    """
    states: Tuple[_OneQState]

    def __init__(self, states=None):
        if states is None:
            states = tuple()
        object.__setattr__(self, 'states', tuple(states))

    def __mul__(self, other):
        return TensorProductState(self.states + other.states)

    def __str__(self):
        return ' * '.join(str(s) for s in self.states)

    def __repr__(self):
        return f'TensorProductState[{self}]'

    def __getitem__(self, qubit):
        """Return the _OneQState at the given qubit."""
        for oneq_state in self.states:
            if oneq_state.qubit == qubit:
                return oneq_state
        raise IndexError()

    def __iter__(self):
        yield from self.states

    def __len__(self):
        return len(self.states)

    def states_as_set(self):
        return frozenset(self.states)

    def __eq__(self, other):
        if not isinstance(other, TensorProductState):
            return False

        return self.states_as_set() == other.states_as_set()

    def __hash__(self):
        return hash(self.states_as_set())

    @classmethod
    def from_str(cls, s):
        if s == '':
            return TensorProductState()
        return TensorProductState(tuple(_OneQState.from_str(x) for x in s.split('*')))


def _pauli_to_product_state(in_state: PauliTerm) -> TensorProductState:
    """
    Convert a Pauli term to a TensorProductState.
    """
    if is_identity(in_state):
        in_state = TensorProductState()
    else:
        in_state = TensorProductState([
            _OneQState(label=pauli_label, index=0, qubit=qubit)
            for qubit, pauli_label in in_state._ops.items()
        ])
    return in_state


def SIC0(q):
    return TensorProductState((_OneQState('SIC', 0, q),))


def SIC1(q):
    return TensorProductState((_OneQState('SIC', 1, q),))


def SIC2(q):
    return TensorProductState((_OneQState('SIC', 2, q),))


def SIC3(q):
    return TensorProductState((_OneQState('SIC', 3, q),))


def plusX(q):
    return TensorProductState((_OneQState('X', 0, q),))


def minusX(q):
    return TensorProductState((_OneQState('X', 1, q),))


def plusY(q):
    return TensorProductState((_OneQState('Y', 0, q),))


def minusY(q):
    return TensorProductState((_OneQState('Y', 1, q),))


def plusZ(q):
    return TensorProductState((_OneQState('Z', 0, q),))


def minusZ(q):
    return TensorProductState((_OneQState('Z', 1, q),))


def zeros_state(qubits: Iterable[int]):
    return TensorProductState(_OneQState('Z', 0, q) for q in qubits)


@dataclass(frozen=True, init=False)
class ExperimentSetting:
    """
    Input and output settings for a tomography-like experiment.

    Many near-term quantum algorithms take the following form:

     - Start in a pauli state
     - Prepare some ansatz
     - Measure it w.r.t. pauli operators

    Where we typically use a large number of (start, measure) pairs but keep the ansatz preparation
    program consistent. This class represents the (start, measure) pairs. Typically a large
    number of these :py:class:`ExperimentSetting` objects will be created and grouped into
    a :py:class:`TomographyExperiment`.
    """
    in_state: TensorProductState
    out_operator: PauliTerm

    def __init__(self, in_state: TensorProductState, out_operator: PauliTerm):
        # For backwards compatibility, handle in_state specified by PauliTerm.
        if isinstance(in_state, PauliTerm):
            warnings.warn("Please specify in_state as a TensorProductState",
                          DeprecationWarning, stacklevel=2)
            in_state = _pauli_to_product_state(in_state)
        object.__setattr__(self, 'in_state', in_state)
        object.__setattr__(self, 'out_operator', out_operator)

    @property
    def in_operator(self):
        warnings.warn("ExperimentSetting.in_operator is deprecated in favor of in_state",
                      stacklevel=2)

        # Backwards compat
        pt = sI()
        for oneq_state in self.in_state.states:
            if oneq_state.label not in ['X', 'Y', 'Z']:
                raise ValueError(f"Can't shim {oneq_state.label} into a pauli term. Use in_state.")
            if oneq_state.index != 0:
                raise ValueError(f"Can't shim {oneq_state} into a pauli term. Use in_state.")

            pt *= PauliTerm(op=oneq_state.label, index=oneq_state.qubit)

        return pt

    def __str__(self):
        return f'{self.in_state}→{self.out_operator.compact_str()}'

    def __repr__(self):
        return f'ExperimentSetting[{self}]'

    def serializable(self):
        return str(self)

    @classmethod
    def from_str(cls, s: str):
        """The opposite of str(expt)"""
        instr, outstr = s.split('→')
        return ExperimentSetting(in_state=TensorProductState.from_str(instr),
                                 out_operator=PauliTerm.from_compact_str(outstr))


def _abbrev_program(program: Program, max_len=10):
    """Create an abbreviated string representation of a Program.

    This will join all instructions onto a single line joined by '; '. If the number of
    instructions exceeds ``max_len``, some will be excluded from the string representation.
    """
    program_lines = program.out().splitlines()
    if max_len is not None and len(program_lines) > max_len:
        first_n = max_len // 2
        last_n = max_len - first_n
        excluded = len(program_lines) - max_len
        program_lines = (program_lines[:first_n] + [f'... {excluded} instrs not shown ...']
                         + program_lines[-last_n:])

    return '; '.join(program_lines)


class TomographyExperiment:
    """
    A tomography-like experiment.

    Many near-term quantum algorithms involve:

     - some limited state preparation
     - enacting a quantum process (like in tomography) or preparing a variational ansatz state
       (like in VQE)
     - measuring observables of the state.

    Where we typically use a large number of (state_prep, measure) pairs but keep the ansatz
    program consistent. This class stores the ansatz program as a :py:class:`~pyquil.Program`
    and maintains a list of :py:class:`ExperimentSetting` objects which each represent a
    (state_prep, measure) pair.

    Settings diagonalized by a shared tensor product basis (TPB) can (optionally) be estimated
    simultaneously. Therefore, this class is backed by a list of list of ExperimentSettings.
    Settings sharing an inner list will be estimated simultaneously. If you don't want this,
    provide a list of length-1-lists. As a convenience, if you pass a 1D list to the constructor
    will expand it to a list of length-1-lists.

    This class will not group settings for you. Please see :py:func:`group_experiments` for
    a function that will automatically process a TomographyExperiment to group Experiments sharing
    a TPB.
    """

    def __init__(self,
                 settings: Union[List[ExperimentSetting], List[List[ExperimentSetting]]],
                 program: Program,
                 qubits: List[int] = None):
        if len(settings) == 0:
            settings = []
        else:
            if isinstance(settings[0], ExperimentSetting):
                # convenience wrapping in lists of length 1
                settings = [[expt] for expt in settings]

        self._settings = settings  # type: List[List[ExperimentSetting]]
        self.program = program
        if qubits is not None:
            warnings.warn("The 'qubits' parameter has been deprecated and will be removed"
                          "in a future release of pyquil")
        self.qubits = qubits

    def __len__(self):
        return len(self._settings)

    def __getitem__(self, item):
        return self._settings[item]

    def __setitem__(self, key, value):
        self._settings[key] = value

    def __delitem__(self, key):
        self._settings.__delitem__(key)

    def __iter__(self):
        yield from self._settings

    def __reversed__(self):
        yield from reversed(self._settings)

    def __contains__(self, item):
        return item in self._settings

    def append(self, expts):
        if not isinstance(expts, list):
            expts = [expts]
        return self._settings.append(expts)

    def count(self, expt):
        return self._settings.count(expt)

    def index(self, expt, start=None, stop=None):
        return self._settings.index(expt, start, stop)

    def extend(self, expts):
        return self._settings.extend(expts)

    def insert(self, index, expt):
        return self._settings.insert(index, expt)

    def pop(self, index=None):
        return self._settings.pop(index)

    def remove(self, expt):
        return self._settings.remove(expt)

    def reverse(self):
        return self._settings.reverse()

    def sort(self, key=None, reverse=False):
        return self._settings.sort(key, reverse)

    def setting_strings(self):
        yield from ('{i}: {st_str}'.format(i=i, st_str=', '.join(str(setting)
                                                                 for setting in settings))
                    for i, settings in enumerate(self._settings))

    def settings_string(self, abbrev_after=None):
        setting_strs = list(self.setting_strings())
        if abbrev_after is not None and len(setting_strs) > abbrev_after:
            first_n = abbrev_after // 2
            last_n = abbrev_after - first_n
            excluded = len(setting_strs) - abbrev_after
            setting_strs = (setting_strs[:first_n] + [f'... {excluded} not shown ...',
                                                      '... use e.settings_string() for all ...']
                            + setting_strs[-last_n:])
        return '\n'.join(setting_strs)

    def __str__(self):
        return _abbrev_program(self.program) + '\n' + self.settings_string(abbrev_after=20)

    def serializable(self):
        return {
            'type': 'TomographyExperiment',
            'settings': self._settings,
            'program': self.program.out(),
        }

    def __eq__(self, other):
        if not isinstance(other, TomographyExperiment):
            return False
        return self.serializable() == other.serializable()


class OperatorEncoder(JSONEncoder):
    def default(self, o):
        if isinstance(o, ExperimentSetting):
            return o.serializable()
        if isinstance(o, TomographyExperiment):
            return o.serializable()
        if isinstance(o, ExperimentResult):
            return o.serializable()
        return o


def to_json(fn, obj):
    """Convenience method to save pyquil.operator_estimation objects as a JSON file.

    See :py:func:`read_json`.
    """
    with open(fn, 'w') as f:
        json.dump(obj, f, cls=OperatorEncoder, indent=2, ensure_ascii=False)
    return fn


def _operator_object_hook(obj):
    if 'type' in obj and obj['type'] == 'TomographyExperiment':
        return TomographyExperiment([[ExperimentSetting.from_str(s) for s in settings]
                                     for settings in obj['settings']],
                                    program=Program(obj['program']))
    return obj


def read_json(fn):
    """Convenience method to read pyquil.operator_estimation objects from a JSON file.

    See :py:func:`to_json`.
    """
    with open(fn) as f:
        return json.load(f, object_hook=_operator_object_hook)


def _one_q_sic_prep(index, qubit):
    """Prepare the index-th SIC basis state."""
    if index == 0:
        return Program()

    theta = 2 * np.arccos(1 / np.sqrt(3))
    zx_plane_rotation = Program([
        RX(-pi / 2, qubit),
        RZ(theta - pi, qubit),
        RX(-pi / 2, qubit),
    ])

    if index == 1:
        return zx_plane_rotation

    elif index == 2:
        return zx_plane_rotation + RZ(-2 * pi / 3, qubit)

    elif index == 3:
        return zx_plane_rotation + RZ(2 * pi / 3, qubit)

    raise ValueError(f'Bad SIC index: {index}')


def _one_q_pauli_prep(label, index, qubit):
    """Prepare the index-th eigenstate of the pauli operator given by label."""
    if index not in [0, 1]:
        raise ValueError(f'Bad Pauli index: {index}')

    if label == 'X':
        if index == 0:
            return Program(RY(pi / 2, qubit))
        else:
            return Program(RY(-pi / 2, qubit))

    elif label == 'Y':
        if index == 0:
            return Program(RX(-pi / 2, qubit))
        else:
            return Program(RX(pi / 2, qubit))

    elif label == 'Z':
        if index == 0:
            return Program()
        else:
            return Program(RX(pi, qubit))

    raise ValueError(f'Bad Pauli label: {label}')


def _one_q_state_prep(oneq_state: _OneQState):
    """Prepare a one qubit state.

    Either SIC[0-3], X[0-1], Y[0-1], or Z[0-1].
    """
    label = oneq_state.label
    if label == 'SIC':
        return _one_q_sic_prep(oneq_state.index, oneq_state.qubit)
    elif label in ['X', 'Y', 'Z']:
        return _one_q_pauli_prep(label, oneq_state.index, oneq_state.qubit)
    else:
        raise ValueError(f"Bad state label: {label}")


def _local_pauli_eig_meas(op, idx):
    """
    Generate gate sequence to measure in the eigenbasis of a Pauli operator, assuming
    we are only able to measure in the Z eigenbasis. (Note: The unitary operations of this
    Program are essentially the Hermitian conjugates of those in :py:func:`_one_q_pauli_prep`)

    """
    if op == 'X':
        return Program(RY(-pi / 2, idx))
    elif op == 'Y':
        return Program(RX(pi / 2, idx))
    elif op == 'Z':
        return Program()
    raise ValueError(f'Unknown operation {op}')


def construct_tpb_graph(experiments: TomographyExperiment):
    """
    Construct a graph where an edge signifies two experiments are diagonal in a TPB.
    """
    g = nx.Graph()
    for expt in experiments:
        assert len(expt) == 1, 'already grouped?'
        expt = expt[0]

        if expt not in g:
            g.add_node(expt, count=1)
        else:
            g.nodes[expt]['count'] += 1

    for expt1, expt2 in itertools.combinations(experiments, r=2):
        expt1 = expt1[0]
        expt2 = expt2[0]

        if expt1 == expt2:
            continue

        max_weight_in = _max_weight_state([expt1.in_state, expt2.in_state])
        max_weight_out = _max_weight_operator([expt1.out_operator, expt2.out_operator])
        if max_weight_in is not None and max_weight_out is not None:
            g.add_edge(expt1, expt2)

    return g


def group_experiments_clique_removal(experiments: TomographyExperiment) -> TomographyExperiment:
    """
    Group experiments that are diagonal in a shared tensor product basis (TPB) to minimize number
    of QPU runs, using a graph clique removal algorithm.

    :param experiments: a tomography experiment
    :return: a tomography experiment with all the same settings, just grouped according to shared
        TPBs.
    """
    g = construct_tpb_graph(experiments)
    _, cliqs = clique_removal(g)
    new_cliqs = []
    for cliq in cliqs:
        new_cliq = []
        for expt in cliq:
            # duplicate `count` times
            new_cliq += [expt] * g.nodes[expt]['count']

        new_cliqs += [new_cliq]

    return TomographyExperiment(new_cliqs, program=experiments.program)


def _max_weight_operator(ops: Iterable[PauliTerm]) -> Union[None, PauliTerm]:
    """Construct a PauliTerm operator by taking the non-identity single-qubit operator at each
    qubit position.

    This function will return ``None`` if the input operators do not share a natural tensor
    product basis.

    For example, the max_weight_operator of ["XI", "IZ"] is "XZ". Asking for the max weight
    operator of something like ["XI", "ZI"] will return None.
    """
    mapping = dict()  # type: Dict[int, str]
    for op in ops:
        for idx, op_str in op:
            if idx in mapping:
                if mapping[idx] != op_str:
                    return None
            else:
                mapping[idx] = op_str
    op = functools.reduce(mul, (PauliTerm(op, q) for q, op in mapping.items()), sI())
    return op


def _max_weight_state(states: Iterable[TensorProductState]) -> Union[None, TensorProductState]:
    """Construct a TensorProductState by taking the single-qubit state at each
    qubit position.

    This function will return ``None`` if the input states are not compatible

    For example, the max_weight_state of ["(+X, q0)", "(-Z, q1)"] is "(+X, q0; -Z q1)". Asking for
    the max weight state of something like ["(+X, q0)", "(+Z, q0)"] will return None.
    """
    mapping = dict()  # type: Dict[int, _OneQState]
    for state in states:
        for oneq_state in state.states:
            if oneq_state.qubit in mapping:
                if mapping[oneq_state.qubit] != oneq_state:
                    return None
            else:
                mapping[oneq_state.qubit] = oneq_state
    return TensorProductState(list(mapping.values()))


def _max_tpb_overlap(tomo_expt: TomographyExperiment):
    """
    Given an input TomographyExperiment, provide a dictionary indicating which ExperimentSettings
    share a tensor product basis

    :param tomo_expt: TomographyExperiment, from which to group ExperimentSettings that share a tpb
        and can be run together
    :return: dictionary keyed with ExperimentSetting (specifying a tpb), and with each value being a
            list of ExperimentSettings (diagonal in that tpb)
    """
    # initialize empty dictionary
    diagonal_sets = {}
    # loop through ExperimentSettings of the TomographyExperiment
    for expt_setting in tomo_expt:
        # no need to group already grouped TomographyExperiment
        assert len(expt_setting) == 1, 'already grouped?'
        expt_setting = expt_setting[0]
        # calculate max overlap of expt_setting with keys of diagonal_sets
        # keep track of whether a shared tpb was found
        found_tpb = False
        # loop through dict items
        for es, es_list in diagonal_sets.items():
            trial_es_list = es_list + [expt_setting]
            diag_in_term = _max_weight_state(expst.in_state for expst in trial_es_list)
            diag_out_term = _max_weight_operator(expst.out_operator for expst in trial_es_list)
            # max_weight_xxx returns None if the set of xxx's don't share a TPB, so the following
            # conditional is True if expt_setting can be inserted into the current es_list.
            if diag_in_term is not None and diag_out_term is not None:
                found_tpb = True
                assert len(diag_in_term) >= len(es.in_state), \
                    "Highest weight in-state can't be smaller than the given in-state"
                assert len(diag_out_term) >= len(es.out_operator), \
                    "Highest weight out-PauliTerm can't be smaller than the given out-PauliTerm"

                # update the diagonalizing basis (key of dict) if necessary
                if len(diag_in_term) > len(es.in_state) or len(diag_out_term) > len(es.out_operator):
                    del diagonal_sets[es]
                    new_es = ExperimentSetting(diag_in_term, diag_out_term)
                    diagonal_sets[new_es] = trial_es_list
                else:
                    diagonal_sets[es] = trial_es_list
                break

        if not found_tpb:
            # made it through entire dict without finding any ExperimentSetting with shared tpb,
            # so need to make a new item
            diagonal_sets[expt_setting] = [expt_setting]

    return diagonal_sets


def group_experiments_greedy(tomo_expt: TomographyExperiment):
    """
    Greedy method to group ExperimentSettings in a given TomographyExperiment

    :param tomo_expt: TomographyExperiment to group ExperimentSettings within
    :return: TomographyExperiment, with grouped ExperimentSettings according to whether
        it consists of PauliTerms diagonal in the same tensor product basis
    """
    diag_sets = _max_tpb_overlap(tomo_expt)
    grouped_expt_settings_list = list(diag_sets.values())
    grouped_tomo_expt = TomographyExperiment(grouped_expt_settings_list, program=tomo_expt.program)
    return grouped_tomo_expt


def group_experiments(experiments: TomographyExperiment,
                      method: str = 'greedy') -> TomographyExperiment:
    """
    Group experiments that are diagonal in a shared tensor product basis (TPB) to minimize number
    of QPU runs.

    .. rubric:: Background

    Given some PauliTerm operator, the 'natural' tensor product basis to
    diagonalize this term is the one which diagonalizes each Pauli operator in the
    product term-by-term.

    For example, X(1) * Z(0) would be diagonal in the 'natural' tensor product basis
    ``{(|0> +/- |1>)/Sqrt[2]} * {|0>, |1>}``, whereas Z(1) * X(0) would be diagonal
    in the 'natural' tpb ``{|0>, |1>} * {(|0> +/- |1>)/Sqrt[2]}``. The two operators
    commute but are not diagonal in each others 'natural' tpb (in fact, they are
    anti-diagonal in each others 'natural' tpb). This function tests whether two
    operators given as PauliTerms are both diagonal in each others 'natural' tpb.

    Note that for the given example of X(1) * Z(0) and Z(1) * X(0), we can construct
    the following basis which simultaneously diagonalizes both operators::

      -- |0>' = |0> (|+>) + |1> (|->)
      -- |1>' = |0> (|+>) - |1> (|->)
      -- |2>' = |0> (|->) + |1> (|+>)
      -- |3>' = |0> (-|->) + |1> (|+>)

    In this basis, X Z looks like diag(1, -1, 1, -1), and Z X looks like diag(1, 1, -1, -1).
    Notice however that this basis cannot be constructed with single-qubit operations, as each
    of the basis vectors are entangled states.


    .. rubric:: Methods

    The "greedy" method will keep a running set of 'buckets' into which grouped ExperimentSettings
    will be placed. Each new ExperimentSetting considered is assigned to the first applicable
    bucket and a new bucket is created if there are no applicable buckets.

    The "clique-removal" method maps the term grouping problem onto Max Clique graph problem.
    This method constructs a NetworkX graph where an edge exists between two settings that
    share an nTPB and then uses networkx's algorithm for clique removal. This method can give
    you marginally better groupings in certain circumstances, but constructing the
    graph is pretty slow so "greedy" is the default.

    :param experiments: a tomography experiment
    :param method: method used for grouping; the allowed methods are one of
        ['greedy', 'clique-removal']
    :return: a tomography experiment with all the same settings, just grouped according to shared
        TPBs.
    """
    allowed_methods = ['greedy', 'clique-removal']
    assert method in allowed_methods, f"'method' should be one of {allowed_methods}."
    if method == 'greedy':
        return group_experiments_greedy(experiments)
    elif method == 'clique-removal':
        return group_experiments_clique_removal(experiments)


@dataclass(frozen=True)
class ExperimentResult:
    """An expectation and standard deviation for the measurement of one experiment setting
    in a tomographic experiment.

    In the case of readout error calibration, we also include
    expectation, standard deviation and count for the calibration results, as well as the
    expectation and standard deviation for the corrected results.
    """

    setting: ExperimentSetting
    expectation: Union[float, complex]
    total_counts: int
    std_err: Union[float, complex] = None
    raw_expectation: Union[float, complex] = None
    raw_std_err: float = None
    calibration_expectation: Union[float, complex] = None
    calibration_std_err: Union[float, complex] = None
    calibration_counts: int = None

    def __init__(self, setting: ExperimentSetting,
                 expectation: Union[float, complex],
                 total_counts: int,
                 stddev: Union[float, complex] = None,
                 std_err: Union[float, complex] = None,
                 raw_expectation: Union[float, complex] = None,
                 raw_stddev: float = None,
                 raw_std_err: float = None,
                 calibration_expectation: Union[float, complex] = None,
                 calibration_stddev: Union[float, complex] = None,
                 calibration_std_err: Union[float, complex] = None,
                 calibration_counts: int = None):

        object.__setattr__(self, 'setting', setting)
        object.__setattr__(self, 'expectation', expectation)
        object.__setattr__(self, 'total_counts', total_counts)
        object.__setattr__(self, 'raw_expectation', raw_expectation)
        object.__setattr__(self, 'calibration_expectation', calibration_expectation)
        object.__setattr__(self, 'calibration_counts', calibration_counts)

        if stddev is not None:
            warnings.warn("'stddev' has been renamed to 'std_err'")
            std_err = stddev
        object.__setattr__(self, 'std_err', std_err)

        if raw_stddev is not None:
            warnings.warn("'raw_stddev' has been renamed to 'raw_std_err'")
            raw_std_err = raw_stddev
        object.__setattr__(self, 'raw_std_err', raw_std_err)

        if calibration_stddev is not None:
            warnings.warn("'calibration_stddev' has been renamed to 'calibration_std_err'")
            calibration_std_err = calibration_stddev
        object.__setattr__(self, 'calibration_std_err', calibration_std_err)

    def get_stddev(self) -> Union[float, complex]:
        warnings.warn("'stddev' has been renamed to 'std_err'")
        return self.std_err

    def set_stddev(self, value: Union[float, complex]):
        warnings.warn("'stddev' has been renamed to 'std_err'")
        object.__setattr__(self, 'std_err', value)

    stddev = property(get_stddev, set_stddev)

    def get_raw_stddev(self) -> float:
        warnings.warn("'raw_stddev' has been renamed to 'raw_std_err'")
        return self.raw_std_err

    def set_raw_stddev(self, value: float):
        warnings.warn("'raw_stddev' has been renamed to 'raw_std_err'")
        object.__setattr__(self, 'raw_std_err', value)

    raw_stddev = property(get_raw_stddev, set_raw_stddev)

    def get_calibration_stddev(self) -> Union[float, complex]:
        warnings.warn("'calibration_stddev' has been renamed to 'calibration_std_err'")
        return self.calibration_std_err

    def set_calibration_stddev(self, value: Union[float, complex]):
        warnings.warn("'calibration_stddev' has been renamed to 'calibration_std_err'")
        object.__setattr__(self, 'calibration_std_err', value)

    calibration_stddev = property(get_calibration_stddev, set_calibration_stddev)

    def __str__(self):
        return f'{self.setting}: {self.expectation} +- {self.std_err}'

    def __repr__(self):
        return f'ExperimentResult[{self}]'

    def serializable(self):
        return {
            'type': 'ExperimentResult',
            'setting': self.setting,
            'expectation': self.expectation,
            'std_err': self.std_err,
            'total_counts': self.total_counts,
            'raw_expectation': self.raw_expectation,
            'raw_std_err': self.raw_std_err,
            'calibration_expectation': self.calibration_expectation,
            'calibration_std_err': self.calibration_std_err,
            'calibration_counts': self.calibration_counts,
        }


<<<<<<< HEAD
def _calibrate_observable_estimates(qc: QuantumComputer, expt_results: List[ExperimentResult],
                                    n_shots: int = 500, symm_type: int = -1,
                                    noisy_program: Optional[Program] = None,
                                    active_reset: bool = False) -> Iterable[ExperimentResult]:
    """
    Calibrates the `expectation` and `std_err` of the input `expt_results` and updates those
    estimates.

    The input `expt_results` should be estimated with symmetrized readout error for this to work
    properly. Calibration is done by measuring expectation values of eigenstates of the
    observable, which ideally should yield either +/- 1 but in practice will have magnitude less
    than 1. For default exhaustive_symmetrization the calibration expectation magnitude
    averaged over all eigenvectors is recorded as `calibration_expectation`. The original
    `expectation` is moved to `raw_expectation` and replaced with the old value scaled by the
    inverse calibration expectation.

    :param qc: a quantum computer object on which to run the programs necessary to calibrate each
        result.
    :param expt_results: a list of results, each of which will be separately calibrated.
    :param n_shots: the number of shots to run for each eigenvector
    :param symm_type: the type of symmetrization

        * -1 -- exhaustive symmetrization uses every possible combination of flips; this option
            is the default since it ensures proper calibration, but is exponential in the
            weight of each observable.
        * 0 -- no symmetrization
        * 1 -- symmetrization using an OA with strength 1
        * 2 -- symmetrization using an OA with strength 2
        * 3 -- symmetrization using an OA with strength 3

        TODO: accomodate calibration for weight > symmetrization strength (symm_type)
        Currently, the symmetrization type must be at least the maximum weight of any observable
        estimated and also match the symmetrization type used to estimate the observables of the
        input ExperimentResults.
    :param noisy_program: an optional program from which to inherit a noise model; only relevant
        for running on a QVM
    :param active_reset: whether or not to begin the program by actively resetting. If true,
        execution of each of the returned programs in a loop on the QPU will generally be faster.
    :return: a copy of the input results with updated estimates and calibration results.
    """
    # get unique observables that will need to be calibrated
    observables = {copy(res.setting.out_operator) for res in expt_results}

    calibrations = {}
    for obs in observables:
        prog = _get_calibration_program(obs, noisy_program, active_reset)
        meas_qs = obs.get_qubits()
        results = qc.run_symmetrized_readout(prog, n_shots, symm_type, meas_qs)

        # Obtain statistics from result of experiment
        # TODO: we have to fabricate an ExperimentSetting to pass to _stats_from_measurements
        #  even though it only needs the observable.
        setting = ExperimentSetting(zeros_state(meas_qs), obs)
        obs_mean, obs_var = _stats_from_measurements(results,
                                                     {q: idx for idx, q in enumerate(meas_qs)},
                                                     setting, len(results))
        calibrations[obs.operations_as_set()] = (obs_mean, obs_var, len(results))

    for expt_result in expt_results:
        # TODO: allow weight > symm_type
        if -1 < symm_type < len(expt_result.setting.out_operator.get_qubits()):
            warnings.warn(f'Calibration of observable {expt_result.setting.out_operator} '
                          f'currently not supported since it acts on more qubits than the '
                          f'symm_type {symm_type}.')

        # get the calibration data for this observable
        cal_data = calibrations[expt_result.setting.out_operator.operations_as_set()]
        obs_mean, obs_var, counts = cal_data

        # Use the calibration to correct the mean and var
        result_mean = expt_result.expectation
        result_var = expt_result.std_err ** 2
        corrected_mean = result_mean / obs_mean
        corrected_var = ratio_variance(result_mean, result_var, obs_mean, obs_var)

        yield ExperimentResult(
            setting=expt_result.setting,
            expectation=corrected_mean,
            std_err=np.sqrt(corrected_var),
            total_counts=expt_result.total_counts,
            raw_expectation=result_mean,
            raw_std_err=expt_result.std_err,
            calibration_expectation=obs_mean,
            calibration_std_err=np.sqrt(obs_var),
            calibration_counts=counts
        )
=======
def _generate_experiment_programs(
    tomo_experiment: TomographyExperiment,
    active_reset: bool = False,
) -> Tuple[List[Program], List[List[int]]]:
    """
    Generate the programs necessary to estimate the observables in a TomographyExperiment.
    Grouping of settings to be run in parallel, e.g. by a call to group_experiments, should be
    done before this function is called.

    .. CAUTION::
        One must be careful with compilation of the output programs before the appropriate MEASURE
        instructions are added, because compilation may re-index the qubits so that
        the output list of `measure_qubits` no longer accurately indexes the qubits that
        should be measured.

    :param tomo_experiment: a single TomographyExperiment to be translated to a series of programs
        that, when run serially, can be used to estimate each of its observables.
    :param active_reset: whether or not to begin the program by actively resetting. If true,
        execution of each of the returned programs in a loop on the QPU will generally be faster.
    :return: a list of programs along with a corresponding list of the groups of qubits that are
        measured by that program. The returned programs may be run on a qc after measurement
        instructions are added for the corresponding group of qubits in meas_qubits, or by a call
        to `qc.run_symmetrized_readout` -- see :func:`raw_estimate_observables` for possible usage.
    """
    # Outer loop over a collection of grouped settings for which we can simultaneously estimate.
    programs = []
    meas_qubits = []
    for settings in tomo_experiment:

        # Prepare a state according to the amalgam of all setting.in_state
        total_prog = Program()
        if active_reset:
            total_prog += RESET()
        max_weight_in_state = _max_weight_state(setting.in_state for setting in settings)
        if max_weight_in_state is None:
            raise ValueError(
                'Input states are not compatible. Re-group the experiment settings '
                'so that groups of parallel settings have compatible input states.')
        for oneq_state in max_weight_in_state.states:
            total_prog += _one_q_state_prep(oneq_state)

        # Add in the program
        total_prog += tomo_experiment.program

        # Prepare for measurement state according to setting.out_operator
        max_weight_out_op = _max_weight_operator(setting.out_operator for setting in settings)
        if max_weight_out_op is None:
            raise ValueError('Observables not compatible. Re-group the experiment settings '
                             'so that groups of parallel settings have compatible observables.')
        for qubit, op_str in max_weight_out_op:
            total_prog += _local_pauli_eig_meas(op_str, qubit)

        programs.append(total_prog)

        meas_qubits.append(max_weight_out_op.get_qubits())
    return programs, meas_qubits
>>>>>>> 854bf413


def measure_observables(qc: QuantumComputer, tomo_experiment: TomographyExperiment,
                        n_shots: int = 10000,
                        progress_callback: Optional[Callable[[int, int], None]] = None,
                        active_reset: bool = False,
                        symmetrize_readout: Optional[str] = 'exhaustive',
                        calibrate_readout: Optional[str] = 'plus-eig',
                        readout_symmetrize: Optional[str] = None) -> Iterable[ExperimentResult]:
    """
    Measure all the observables in a TomographyExperiment.

    :param qc: A QuantumComputer which can run quantum programs
    :param tomo_experiment: A suite of tomographic observables to measure
    :param n_shots: The number of shots to take per ExperimentSetting
    :param progress_callback: If not None, this function is called each time a group of
        settings is run with arguments ``f(i, len(tomo_experiment)`` such that the progress
        is ``i / len(tomo_experiment)``.
    :param active_reset: Whether to actively reset qubits instead of waiting several
        times the coherence length for qubits to decay to ``|0>`` naturally. Setting this
        to True is much faster but there is a ~1% error per qubit in the reset operation.
        Thermal noise from "traditional" reset is not routinely characterized but is of the same
        order.
    :param symmetrize_readout: Method used to symmetrize the readout errors, i.e. set
        p(0|1) = p(1|0). For uncorrelated readout errors, this can be achieved by randomly
        selecting between the POVMs {X.D1.X, X.D0.X} and {D0, D1} (where both D0 and D1 are
        diagonal). However, here we currently support exhaustive symmetrization and loop through
        all possible 2^n POVMs {X/I . POVM . X/I}^n, and obtain symmetrization more generally,
        i.e. set p(00|00) = p(01|01) = .. = p(11|11), as well as p(00|01) = p(01|00) etc. If this
        is None, no symmetrization is performed. The exhaustive method can be specified by setting
        this variable to 'exhaustive' (default value). Set to `None` if no symmetrization is
        desired.
    :param calibrate_readout: Method used to calibrate the readout results. Currently, the only
        method supported is normalizing against the operator's expectation value in its +1
        eigenstate, which can be specified by setting this variable to 'plus-eig' (default value).
        The preceding symmetrization and this step together yield a more accurate estimation of
        the observable. Set to `None` if no calibration is desired.
    """
    if readout_symmetrize is not None:
        warnings.warn("'readout_symmetrize' has been renamed to 'symmetrize_readout'",
                      DeprecationWarning)
        symmetrize_readout = readout_symmetrize

    # calibration readout only works with symmetrization turned on
    if calibrate_readout is not None and symmetrize_readout is None:
        raise ValueError("Readout calibration only works with readout symmetrization turned on")

<<<<<<< HEAD
    results = []
=======
    # generate programs for each group of simultaneous settings.
    programs, meas_qubits = _generate_experiment_programs(tomo_experiment, active_reset)
>>>>>>> 854bf413

    # Outer loop over a collection of grouped settings for which we can simultaneously
    # estimate.
    for i, (prog, qubits, settings) in enumerate(zip(programs, meas_qubits, tomo_experiment)):

        if symmetrize_readout == 'exhaustive' and len(qubits) > 0:
            bitstrings, d_qub_idx = _exhaustive_symmetrization(qc, qubits, n_shots, prog)

        elif symmetrize_readout is None and len(qubits) > 0:
            total_prog_no_symm = prog.copy()
            ro = total_prog_no_symm.declare('ro', 'BIT', len(qubits))
            d_qub_idx = {}
            for j, q in enumerate(qubits):
                total_prog_no_symm += MEASURE(q, ro[j])
                # Keep track of qubit-classical register mapping via dict
                d_qub_idx[q] = j
            total_prog_no_symm.wrap_in_numshots_loop(n_shots)
            total_prog_no_symm_native = qc.compiler.quil_to_native_quil(total_prog_no_symm)
            total_prog_no_symm_bin = qc.compiler.native_quil_to_executable(total_prog_no_symm_native)
            bitstrings = qc.run(total_prog_no_symm_bin)

        elif len(qubits) == 0:
            # looks like an identity operation
            pass

        else:
            raise ValueError("Readout symmetrization method must be either 'exhaustive' or None")

        if progress_callback is not None:
            progress_callback(i, len(tomo_experiment))

        # 3. Post-process
        # Inner loop over the grouped settings. They only differ in which qubits' measurements
        # we include in the post-processing. For example, if `settings` is Z1, Z2, Z1Z2 and we
        # measure (n_shots, n_qubits=2) obs_strings then the full operator value involves selecting
        # either the first column, second column, or both and multiplying along the row.
        for setting in settings:
            # 3.1 Get the term's coefficient so we can multiply it in later.
            coeff = complex(setting.out_operator.coefficient)
            if not np.isclose(coeff.imag, 0):
                raise ValueError(f"{setting}'s out_operator has a complex coefficient.")
            coeff = coeff.real

            # 3.2 Special case for measuring the "identity" operator, which doesn't make much
            #     sense but should happen perfectly.
            if is_identity(setting.out_operator):
                yield ExperimentResult(
                    setting=setting,
                    expectation=coeff,
                    std_err=0.0,
                    total_counts=n_shots,
                )
                continue

            # 3.3 Obtain statistics from result of experiment
            obs_mean, obs_var = _stats_from_measurements(bitstrings, d_qub_idx, setting, n_shots, coeff)

            if calibrate_readout == 'plus-eig':
                results.append(ExperimentResult(
                    setting=setting,
                    expectation=obs_mean.item(),
                    std_err=np.sqrt(obs_var).item(),
                    total_counts=n_shots))

            elif calibrate_readout is None:
                # No calibration
                yield ExperimentResult(
                    setting=setting,
                    expectation=obs_mean.item(),
                    std_err=np.sqrt(obs_var).item(),
                    total_counts=n_shots,
                )

            else:
                raise ValueError("Calibration readout method must be either 'plus-eig' or None")

    yield from _calibrate_observable_estimates(qc, results, n_shots, -1, tomo_experiment.program,
                                               active_reset)


def _ops_bool_to_prog(ops_bool: Tuple[bool], qubits: List[int]) -> Program:
    """
    :param ops_bool: tuple of booleans specifying the operation to be carried out on `qubits`
    :param qubits: list specifying the qubits to be carried operations on
    :return: Program with the operations specified in `ops_bool` on the qubits specified in
        `qubits`
    """
    assert len(ops_bool) == len(qubits), "Mismatch of qubits and operations"
    prog = Program()
    for i, op_bool in enumerate(ops_bool):
        if op_bool == 0:
            continue
        elif op_bool == 1:
            prog += Program(X(qubits[i]))
        else:
            raise ValueError("ops_bool should only consist of 0s and/or 1s")
    return prog


def _stats_from_measurements(bs_results: np.ndarray, qubit_index_map: Dict,
                             setting: ExperimentSetting, n_shots: int,
                             coeff: float = 1.0) -> Tuple[float]:
    """
    :param bs_results: results from running `qc.run`
    :param qubit_index_map: dict mapping qubit to classical register index
    :param setting: ExperimentSetting
    :param n_shots: number of shots in the measurement process
    :param coeff: coefficient of the operator being estimated
    :return: tuple specifying (mean, variance)
    """
    # Identify classical register indices to select
    idxs = [qubit_index_map[q] for q, _ in setting.out_operator]
    # Pick columns corresponding to qubits with a non-identity out_operation
    obs_strings = bs_results[:, idxs]
    # Transform bits to eigenvalues; ie (+1, -1)
    my_obs_strings = 1 - 2 * obs_strings
    # Multiply row-wise to get operator values. Do statistics. Return result.
    obs_vals = coeff * np.prod(my_obs_strings, axis=1)
    obs_mean = np.mean(obs_vals)
    obs_var = np.var(obs_vals) / n_shots

    return obs_mean, obs_var


def ratio_variance(a: Union[float, np.ndarray],
                   var_a: Union[float, np.ndarray],
                   b: Union[float, np.ndarray],
                   var_b: Union[float, np.ndarray]) -> Union[float, np.ndarray]:
    r"""
    Given random variables 'A' and 'B', compute the variance on the ratio Y = A/B. Denote the
    mean of the random variables as a = E[A] and b = E[B] while the variances are var_a = Var[A]
    and var_b = Var[B] and the covariance as Cov[A,B]. The following expression approximates the
    variance of Y

    Var[Y] \approx (a/b) ^2 * ( var_a /a^2 + var_b / b^2 - 2 * Cov[A,B]/(a*b) )

    We assume the covariance of A and B is negligible, resting on the assumption that A and B
    are independently measured. The expression above rests on the assumption that B is non-zero,
    an assumption which we expect to hold true in most cases, but makes no such assumptions
    about A. If we allow E[A] = 0, then calculating the expression above via numpy would complain
    about dividing by zero. Instead, we can re-write the above expression as

    Var[Y] \approx var_a /b^2 + (a^2 * var_b) / b^4

    where we have dropped the covariance term as noted above.

    See the following for more details:
      - https://doi.org/10.1002/(SICI)1097-0320(20000401)39:4<300::AID-CYTO8>3.0.CO;2-O
      - http://www.stat.cmu.edu/~hseltman/files/ratio.pdf
      - https://en.wikipedia.org/wiki/Taylor_expansions_for_the_moments_of_functions_of_random_variables

    :param a: Mean of 'A', to be used as the numerator in a ratio.
    :param var_a: Variance in 'A'
    :param b: Mean of 'B', to be used as the numerator in a ratio.
    :param var_b: Variance in 'B'
    """
    return var_a / b**2 + (a**2 * var_b) / b**4


def _exhaustive_symmetrization(qc: QuantumComputer, qubits: List[int],
                               shots: int, prog: Program) -> (np.ndarray, Dict):
    """
    Perform exhaustive symmetrization

    :param qc: A QuantumComputer which can run quantum programs
    :param qubits: qubits on which the symmetrization program runs
    :param shots: number of shots in the symmetrized program
    :prog: program to symmetrize
    :return: - the equivalent of a `run` output, but with exhaustive symmetrization
             - dict keyed by qubit, valued by index of the numpy array containing
                    bitstring results
    """
    # Symmetrize -- flip qubits pre-measurement
    n_shots_symm = int(round(np.ceil(shots / 2**len(qubits))))
    if n_shots_symm * 2**len(qubits) > shots:
        warnings.warn(f"Symmetrization increasing number of shots from {shots} to {round(n_shots_symm * 2**len(qubits))}")
    list_bitstrings_symm = []
    for ops_bool in itertools.product([0, 1], repeat=len(qubits)):
        total_prog_symm = prog.copy()
        prog_symm = _ops_bool_to_prog(ops_bool, qubits)
        total_prog_symm += prog_symm
        # Run the experiment
        dict_qub_idx = {}
        ro = total_prog_symm.declare('ro', 'BIT', len(qubits))
        for i, q in enumerate(qubits):
            total_prog_symm += MEASURE(q, ro[i])
            # Keep track of qubit-classical register mapping via dict
            dict_qub_idx[q] = i
        total_prog_symm.wrap_in_numshots_loop(n_shots_symm)
        total_prog_symm_native = qc.compiler.quil_to_native_quil(total_prog_symm)
        total_prog_symm_bin = qc.compiler.native_quil_to_executable(total_prog_symm_native)
        bitstrings_symm = qc.run(total_prog_symm_bin)
        # Flip the results post-measurement
        bitstrings_symm = bitstrings_symm ^ ops_bool
        # Gather together the symmetrized results into list
        list_bitstrings_symm.append(bitstrings_symm)

    # Gather together all the symmetrized results
    bitstrings = reduce(lambda x, y: np.vstack((x, y)), list_bitstrings_symm)
    return bitstrings, dict_qub_idx


def _calibration_program(qc: QuantumComputer, tomo_experiment: TomographyExperiment,
                         setting: ExperimentSetting) -> Program:
    """
    Program required for calibration in a tomography-like experiment.

    :param tomo_experiment: A suite of tomographic observables
    :param setting: The particular tomographic observable to measure
    :return: Program performing the calibration
    """
    warnings.warn("This method will be deprecated in favor of _get_calibration_program.",
                  DeprecationWarning)
    # Inherit any noisy attributes from main Program, including gate definitions
    # and applications which can be handy in creating simulating noisy channels
    calibr_prog = Program()
    # Inherit readout errro instructions from main Program
    readout_povm_instruction = [i for i in tomo_experiment.program.out().split('\n') if 'PRAGMA READOUT-POVM' in i]
    calibr_prog += readout_povm_instruction
    # Inherit any definitions of noisy gates from main Program
    kraus_instructions = [i for i in tomo_experiment.program.out().split('\n') if 'PRAGMA ADD-KRAUS' in i]
    calibr_prog += kraus_instructions
    # Prepare the +1 eigenstate for the out operator
    for q, op in setting.out_operator.operations_as_set():
        calibr_prog += _one_q_pauli_prep(label=op, index=0, qubit=q)
    # Measure the out operator in this state
    for q, op in setting.out_operator.operations_as_set():
        calibr_prog += _local_pauli_eig_meas(op, q)

    return calibr_prog


def _get_calibration_program(observable: PauliTerm, noisy_program: Optional[Program] = None,
                             active_reset: bool = False) -> Program:
    """
    Get program required for calibrating the given observable.
    :param observable: observable to calibrate
    :param noisy_program: a program with readout and gate noise defined; only useful for QVM
    :param active_reset: whether or not to begin the program by actively resetting. If true,
        execution of each of the returned programs in a loop on the QPU will generally be faster.
    :return: Program performing the calibration
    """
    calibr_prog = Program()

    if active_reset:
        calibr_prog += RESET()

    # Inherit any noisy attributes from noisy_program, including gate definitions
    # and applications which can be handy in simulating noisy channels
    if noisy_program is not None:
        # Inherit readout error instructions from main Program
        readout_povm_instruction = [i for i in noisy_program.out().split('\n')
                                    if 'PRAGMA READOUT-POVM' in i]
        calibr_prog += readout_povm_instruction
        # Inherit any definitions of noisy gates from main Program
        kraus_instructions = [i for i in noisy_program.out().split('\n') if
                              'PRAGMA ADD-KRAUS' in i]
        calibr_prog += kraus_instructions

    # Prepare the +1 eigenstate for the out operator
    for q, op in observable.operations_as_set():
        calibr_prog += _one_q_pauli_prep(label=op, index=0, qubit=q)
    # Measure the out operator in this state
    for q, op in observable.operations_as_set():
        calibr_prog += _local_pauli_eig_meas(op, q)

    return calibr_prog<|MERGE_RESOLUTION|>--- conflicted
+++ resolved
@@ -7,12 +7,8 @@
 import warnings
 from json import JSONEncoder
 from operator import mul
-<<<<<<< HEAD
-from typing import List, Union, Iterable, Tuple, Optional, Dict
+from typing import List, Union, Iterable, Tuple, Optional, Dict, Callable
 from copy import copy
-=======
-from typing import List, Union, Iterable, Tuple, Optional, Dict, Callable
->>>>>>> 854bf413
 
 import networkx as nx
 import numpy as np
@@ -819,7 +815,6 @@
         }
 
 
-<<<<<<< HEAD
 def _calibrate_observable_estimates(qc: QuantumComputer, expt_results: List[ExperimentResult],
                                     n_shots: int = 500, symm_type: int = -1,
                                     noisy_program: Optional[Program] = None,
@@ -906,7 +901,8 @@
             calibration_std_err=np.sqrt(obs_var),
             calibration_counts=counts
         )
-=======
+
+
 def _generate_experiment_programs(
     tomo_experiment: TomographyExperiment,
     active_reset: bool = False,
@@ -963,7 +959,6 @@
 
         meas_qubits.append(max_weight_out_op.get_qubits())
     return programs, meas_qubits
->>>>>>> 854bf413
 
 
 def measure_observables(qc: QuantumComputer, tomo_experiment: TomographyExperiment,
@@ -1011,13 +1006,10 @@
     if calibrate_readout is not None and symmetrize_readout is None:
         raise ValueError("Readout calibration only works with readout symmetrization turned on")
 
-<<<<<<< HEAD
-    results = []
-=======
     # generate programs for each group of simultaneous settings.
     programs, meas_qubits = _generate_experiment_programs(tomo_experiment, active_reset)
->>>>>>> 854bf413
-
+
+    results = []
     # Outer loop over a collection of grouped settings for which we can simultaneously
     # estimate.
     for i, (prog, qubits, settings) in enumerate(zip(programs, meas_qubits, tomo_experiment)):
