--- conflicted
+++ resolved
@@ -6,12 +6,8 @@
 import warnings
 from json import JSONEncoder
 from math import pi
-<<<<<<< HEAD
 from typing import List, Union, Iterable, Dict, Tuple
 
-=======
-from typing import List, Union, Iterable, Dict
->>>>>>> db42246e
 import networkx as nx
 import numpy as np
 from networkx.algorithms.approximation.clique import clique_removal
@@ -465,21 +461,7 @@
     raise ValueError(f'Unknown operation {op}')
 
 
-<<<<<<< HEAD
-def _consistent_input_states(state1: TensorProductState, state2: TensorProductState):
-    """Whether the _OneQState's for each shared qubit matches between state1 and state2.
-    """
-    try:
-        _validate_grouped_input_states([state1, state2])
-    except GroupingError:
-        return False
-    return True
-
-
-def _ops_diagonal_in_tpb(op_code1: str, op_code2: str):
-=======
 def _ops_commute(op_code1: str, op_code2: str):
->>>>>>> db42246e
     """
     Given two 1q op strings (I, X, Y, or Z), determine whether they commute
 
@@ -576,12 +558,7 @@
         if expt1 == expt2:
             continue
 
-<<<<<<< HEAD
-        if (_consistent_input_states(expt1.in_state, expt2.in_state)
-                and _all_qubits_diagonal_in_tpb(expt1.out_operator, expt2.out_operator)):
-=======
         if _expt_settings_diagonal_in_tpb(expt1, expt2):
->>>>>>> db42246e
             g.add_edge(expt1, expt2)
 
     return g
@@ -610,6 +587,10 @@
     return TomographyExperiment(new_cliqs, program=experiments.program, qubits=experiments.qubits)
 
 
+class GroupingError(ValueError):
+    pass
+
+
 def _validate_all_diagonal_in_tpb(ops: Iterable[PauliTerm]) -> Dict[int, str]:
     """Each non-identity qubit should result in the same op_str among all operations. Return
     said mapping.
@@ -618,10 +599,26 @@
     for op in ops:
         for idx, op_str in op:
             if idx in mapping:
-                assert mapping[idx] == op_str, 'Improper grouping of operators'
+                if mapping[idx] != op_str:
+                    raise GroupingError()
             else:
                 mapping[idx] = op_str
     return mapping
+
+
+def _validate_grouped_input_states(states: Iterable[TensorProductState]) -> Dict[int, str]:
+    """The _OneQState's for each shared qubit should match among all grouped input
+    states. Return a "max weight" quantum state.
+    """
+    mapping = dict()  # type: Dict[int, _OneQState]
+    for state in states:
+        for oneq_state in state.states:
+            if oneq_state.qubit in mapping:
+                if mapping[oneq_state.qubit] != oneq_state:
+                    raise GroupingError()
+            else:
+                mapping[oneq_state.qubit] = oneq_state
+    return TensorProductState(list(mapping.values()))
 
 
 def _get_diagonalizing_basis(ops: Iterable[PauliTerm]) -> PauliTerm:
@@ -726,6 +723,16 @@
         return group_experiments_clique_removal(experiments)
 
 
+def _consistent_input_states(state1: TensorProductState, state2: TensorProductState):
+    """Whether the _OneQState's for each shared qubit matches between state1 and state2.
+    """
+    try:
+        _validate_grouped_input_states([state1, state2])
+    except GroupingError:
+        return False
+    return True
+
+
 @dataclass(frozen=True)
 class ExperimentResult:
     """An expectation and standard deviation for the measurement of one experiment setting
@@ -753,43 +760,6 @@
         }
 
 
-<<<<<<< HEAD
-class GroupingError(ValueError):
-    pass
-
-
-def _validate_grouped_input_states(states: Iterable[TensorProductState]):
-    """The _OneQState's for each shared qubit should match among all grouped input
-    states. Return a "max weight" quantum state.
-    """
-    mapping = dict()  # type: Dict[int, _OneQState]
-    for state in states:
-        for oneq_state in state.states:
-            if oneq_state.qubit in mapping:
-                if mapping[oneq_state.qubit] != oneq_state:
-                    raise GroupingError()
-            else:
-                mapping[oneq_state.qubit] = oneq_state
-    return TensorProductState(list(mapping.values()))
-
-
-def _validate_all_diagonal_in_tpb(ops: Iterable[PauliTerm]) -> Dict[int, str]:
-    """Each non-identity qubit should result in the same op_str among all operations. Return
-    said mapping.
-    """
-    mapping = dict()  # type: Dict[int, str]
-    for op in ops:
-        for idx, op_str in op:
-            if idx in mapping:
-                if mapping[idx] != op_str:
-                    raise GroupingError()
-            else:
-                mapping[idx] = op_str
-    return mapping
-
-
-=======
->>>>>>> db42246e
 def measure_observables(qc: QuantumComputer, tomo_experiment: TomographyExperiment, n_shots=1000,
                         progress_callback=None, active_reset=False):
     """
