import functools
import itertools
import logging
import warnings
from math import pi
from operator import mul
from copy import copy
from typing import Callable, Dict, List, Union, Iterable, Tuple, Optional

import networkx as nx
import numpy as np
from networkx.algorithms.approximation.clique import clique_removal

from pyquil import Program
from pyquil.api import QuantumComputer
# import the full public API of the pyquil experiment module
from pyquil.experiment import (_OneQState, _pauli_to_product_state, ExperimentResult,
                               ExperimentSetting, OperatorEncoder, SIC0, SIC1, SIC2, SIC3,
                               SymmetrizationLevel, TomographyExperiment, TensorProductState,
                               minusX, minusY, minusZ, plusX, plusY, plusZ, read_json, to_json,
                               zeros_state)
from pyquil.gates import RESET, RX, RY, RZ, X
from pyquil.paulis import PauliTerm, sI, is_identity


log = logging.getLogger(__name__)


def _one_q_sic_prep(index, qubit):
    """Prepare the index-th SIC basis state."""
    if index == 0:
        return Program()

    theta = 2 * np.arccos(1 / np.sqrt(3))
    zx_plane_rotation = Program([
        RX(-pi / 2, qubit),
        RZ(theta - pi, qubit),
        RX(-pi / 2, qubit),
    ])

    if index == 1:
        return zx_plane_rotation

    elif index == 2:
        return zx_plane_rotation + RZ(-2 * pi / 3, qubit)

    elif index == 3:
        return zx_plane_rotation + RZ(2 * pi / 3, qubit)

    raise ValueError(f'Bad SIC index: {index}')


def _one_q_pauli_prep(label, index, qubit):
    """Prepare the index-th eigenstate of the pauli operator given by label."""
    if index not in [0, 1]:
        raise ValueError(f'Bad Pauli index: {index}')

    if label == 'X':
        if index == 0:
            return Program(RY(pi / 2, qubit))
        else:
            return Program(RY(-pi / 2, qubit))

    elif label == 'Y':
        if index == 0:
            return Program(RX(-pi / 2, qubit))
        else:
            return Program(RX(pi / 2, qubit))

    elif label == 'Z':
        if index == 0:
            return Program()
        else:
            return Program(RX(pi, qubit))

    raise ValueError(f'Bad Pauli label: {label}')


def _one_q_state_prep(oneq_state: _OneQState):
    """Prepare a one qubit state.

    Either SIC[0-3], X[0-1], Y[0-1], or Z[0-1].
    """
    label = oneq_state.label
    if label == 'SIC':
        return _one_q_sic_prep(oneq_state.index, oneq_state.qubit)
    elif label in ['X', 'Y', 'Z']:
        return _one_q_pauli_prep(label, oneq_state.index, oneq_state.qubit)
    else:
        raise ValueError(f"Bad state label: {label}")


def _local_pauli_eig_meas(op, idx):
    """
    Generate gate sequence to measure in the eigenbasis of a Pauli operator, assuming
    we are only able to measure in the Z eigenbasis. (Note: The unitary operations of this
    Program are essentially the Hermitian conjugates of those in :py:func:`_one_q_pauli_prep`)

    """
    if op == 'X':
        return Program(RY(-pi / 2, idx))
    elif op == 'Y':
        return Program(RX(pi / 2, idx))
    elif op == 'Z':
        return Program()
    raise ValueError(f'Unknown operation {op}')


def construct_tpb_graph(experiments: TomographyExperiment):
    """
    Construct a graph where an edge signifies two experiments are diagonal in a TPB.
    """
    g = nx.Graph()
    for expt in experiments:
        assert len(expt) == 1, 'already grouped?'
        expt = expt[0]

        if expt not in g:
            g.add_node(expt, count=1)
        else:
            g.nodes[expt]['count'] += 1

    for expt1, expt2 in itertools.combinations(experiments, r=2):
        expt1 = expt1[0]
        expt2 = expt2[0]

        if expt1 == expt2:
            continue

        max_weight_in = _max_weight_state([expt1.in_state, expt2.in_state])
        max_weight_out = _max_weight_operator([expt1.out_operator, expt2.out_operator])
        if max_weight_in is not None and max_weight_out is not None:
            g.add_edge(expt1, expt2)

    return g


def group_experiments_clique_removal(experiments: TomographyExperiment) -> TomographyExperiment:
    """
    Group experiments that are diagonal in a shared tensor product basis (TPB) to minimize number
    of QPU runs, using a graph clique removal algorithm.

    :param experiments: a tomography experiment
    :return: a tomography experiment with all the same settings, just grouped according to shared
        TPBs.
    """
    g = construct_tpb_graph(experiments)
    _, cliqs = clique_removal(g)
    new_cliqs = []
    for cliq in cliqs:
        new_cliq = []
        for expt in cliq:
            # duplicate `count` times
            new_cliq += [expt] * g.nodes[expt]['count']

        new_cliqs += [new_cliq]

    return TomographyExperiment(new_cliqs, program=experiments.program)


def _max_weight_operator(ops: Iterable[PauliTerm]) -> Union[None, PauliTerm]:
    """Construct a PauliTerm operator by taking the non-identity single-qubit operator at each
    qubit position.

    This function will return ``None`` if the input operators do not share a natural tensor
    product basis.

    For example, the max_weight_operator of ["XI", "IZ"] is "XZ". Asking for the max weight
    operator of something like ["XI", "ZI"] will return None.
    """
    mapping = dict()  # type: Dict[int, str]
    for op in ops:
        for idx, op_str in op:
            if idx in mapping:
                if mapping[idx] != op_str:
                    return None
            else:
                mapping[idx] = op_str
    op = functools.reduce(mul, (PauliTerm(op, q) for q, op in mapping.items()), sI())
    return op


def _max_weight_state(states: Iterable[TensorProductState]) -> Union[None, TensorProductState]:
    """Construct a TensorProductState by taking the single-qubit state at each
    qubit position.

    This function will return ``None`` if the input states are not compatible

    For example, the max_weight_state of ["(+X, q0)", "(-Z, q1)"] is "(+X, q0; -Z q1)". Asking for
    the max weight state of something like ["(+X, q0)", "(+Z, q0)"] will return None.
    """
    mapping = dict()  # type: Dict[int, _OneQState]
    for state in states:
        for oneq_state in state.states:
            if oneq_state.qubit in mapping:
                if mapping[oneq_state.qubit] != oneq_state:
                    return None
            else:
                mapping[oneq_state.qubit] = oneq_state
    return TensorProductState(list(mapping.values()))


def _max_tpb_overlap(tomo_expt: TomographyExperiment):
    """
    Given an input TomographyExperiment, provide a dictionary indicating which ExperimentSettings
    share a tensor product basis

    :param tomo_expt: TomographyExperiment, from which to group ExperimentSettings that share a tpb
        and can be run together
    :return: dictionary keyed with ExperimentSetting (specifying a tpb), and with each value being a
            list of ExperimentSettings (diagonal in that tpb)
    """
    # initialize empty dictionary
    diagonal_sets = {}
    # loop through ExperimentSettings of the TomographyExperiment
    for expt_setting in tomo_expt:
        # no need to group already grouped TomographyExperiment
        assert len(expt_setting) == 1, 'already grouped?'
        expt_setting = expt_setting[0]
        # calculate max overlap of expt_setting with keys of diagonal_sets
        # keep track of whether a shared tpb was found
        found_tpb = False
        # loop through dict items
        for es, es_list in diagonal_sets.items():
            trial_es_list = es_list + [expt_setting]
            diag_in_term = _max_weight_state(expst.in_state for expst in trial_es_list)
            diag_out_term = _max_weight_operator(expst.out_operator for expst in trial_es_list)
            # max_weight_xxx returns None if the set of xxx's don't share a TPB, so the following
            # conditional is True if expt_setting can be inserted into the current es_list.
            if diag_in_term is not None and diag_out_term is not None:
                found_tpb = True
                assert len(diag_in_term) >= len(es.in_state), \
                    "Highest weight in-state can't be smaller than the given in-state"
                assert len(diag_out_term) >= len(es.out_operator), \
                    "Highest weight out-PauliTerm can't be smaller than the given out-PauliTerm"

                # update the diagonalizing basis (key of dict) if necessary
                if len(diag_in_term) > len(es.in_state) or len(diag_out_term) > len(es.out_operator):
                    del diagonal_sets[es]
                    new_es = ExperimentSetting(diag_in_term, diag_out_term)
                    diagonal_sets[new_es] = trial_es_list
                else:
                    diagonal_sets[es] = trial_es_list
                break

        if not found_tpb:
            # made it through entire dict without finding any ExperimentSetting with shared tpb,
            # so need to make a new item
            diagonal_sets[expt_setting] = [expt_setting]

    return diagonal_sets


def group_experiments_greedy(tomo_expt: TomographyExperiment):
    """
    Greedy method to group ExperimentSettings in a given TomographyExperiment

    :param tomo_expt: TomographyExperiment to group ExperimentSettings within
    :return: TomographyExperiment, with grouped ExperimentSettings according to whether
        it consists of PauliTerms diagonal in the same tensor product basis
    """
    diag_sets = _max_tpb_overlap(tomo_expt)
    grouped_expt_settings_list = list(diag_sets.values())
    grouped_tomo_expt = TomographyExperiment(grouped_expt_settings_list, program=tomo_expt.program)
    return grouped_tomo_expt


def group_experiments(experiments: TomographyExperiment,
                      method: str = 'greedy') -> TomographyExperiment:
    """
    Group experiments that are diagonal in a shared tensor product basis (TPB) to minimize number
    of QPU runs.

    .. rubric:: Background

    Given some PauliTerm operator, the 'natural' tensor product basis to
    diagonalize this term is the one which diagonalizes each Pauli operator in the
    product term-by-term.

    For example, X(1) * Z(0) would be diagonal in the 'natural' tensor product basis
    ``{(|0> +/- |1>)/Sqrt[2]} * {|0>, |1>}``, whereas Z(1) * X(0) would be diagonal
    in the 'natural' tpb ``{|0>, |1>} * {(|0> +/- |1>)/Sqrt[2]}``. The two operators
    commute but are not diagonal in each others 'natural' tpb (in fact, they are
    anti-diagonal in each others 'natural' tpb). This function tests whether two
    operators given as PauliTerms are both diagonal in each others 'natural' tpb.

    Note that for the given example of X(1) * Z(0) and Z(1) * X(0), we can construct
    the following basis which simultaneously diagonalizes both operators::

      -- |0>' = |0> (|+>) + |1> (|->)
      -- |1>' = |0> (|+>) - |1> (|->)
      -- |2>' = |0> (|->) + |1> (|+>)
      -- |3>' = |0> (-|->) + |1> (|+>)

    In this basis, X Z looks like diag(1, -1, 1, -1), and Z X looks like diag(1, 1, -1, -1).
    Notice however that this basis cannot be constructed with single-qubit operations, as each
    of the basis vectors are entangled states.


    .. rubric:: Methods

    The "greedy" method will keep a running set of 'buckets' into which grouped ExperimentSettings
    will be placed. Each new ExperimentSetting considered is assigned to the first applicable
    bucket and a new bucket is created if there are no applicable buckets.

    The "clique-removal" method maps the term grouping problem onto Max Clique graph problem.
    This method constructs a NetworkX graph where an edge exists between two settings that
    share an nTPB and then uses networkx's algorithm for clique removal. This method can give
    you marginally better groupings in certain circumstances, but constructing the
    graph is pretty slow so "greedy" is the default.

    :param experiments: a tomography experiment
    :param method: method used for grouping; the allowed methods are one of
        ['greedy', 'clique-removal']
    :return: a tomography experiment with all the same settings, just grouped according to shared
        TPBs.
    """
    allowed_methods = ['greedy', 'clique-removal']
    assert method in allowed_methods, f"'method' should be one of {allowed_methods}."
    if method == 'greedy':
        return group_experiments_greedy(experiments)
    elif method == 'clique-removal':
        return group_experiments_clique_removal(experiments)


def _calibrate_observable_estimates(qc: QuantumComputer, expt_results: List[ExperimentResult],
                                    n_shots: int = 500, symm_type: int = -1,
                                    noisy_program: Optional[Program] = None,
                                    active_reset: bool = False) -> Iterable[ExperimentResult]:
    """
    Calibrates the `expectation` and `std_err` of the input `expt_results` and updates those
    estimates.

    The input `expt_results` should be estimated with symmetrized readout error for this to work
    properly. Calibration is done by measuring expectation values of eigenstates of the
    observable, which ideally should yield either +/- 1 but in practice will have magnitude less
    than 1. For default exhaustive_symmetrization the calibration expectation magnitude
    averaged over all eigenvectors is recorded as `calibration_expectation`. The original
    `expectation` is moved to `raw_expectation` and replaced with the old value scaled by the
    inverse calibration expectation.

    :param qc: a quantum computer object on which to run the programs necessary to calibrate each
        result.
    :param expt_results: a list of results, each of which will be separately calibrated.
    :param n_shots: the number of shots to run for each eigenvector
    :param symm_type: the type of symmetrization

        * -1 -- exhaustive symmetrization uses every possible combination of flips; this option
            is the default since it ensures proper calibration, but is exponential in the
            weight of each observable.
        * 0 -- no symmetrization
        * 1 -- symmetrization using an OA with strength 1
        * 2 -- symmetrization using an OA with strength 2
        * 3 -- symmetrization using an OA with strength 3

        TODO: accomodate calibration for weight > symmetrization strength (symm_type)
        Currently, the symmetrization type must be at least the maximum weight of any observable
        estimated and also match the symmetrization type used to estimate the observables of the
        input ExperimentResults.
    :param noisy_program: an optional program from which to inherit a noise model; only relevant
        for running on a QVM
    :param active_reset: whether or not to begin the program by actively resetting. If true,
        execution of each of the returned programs in a loop on the QPU will generally be faster.
    :return: a copy of the input results with updated estimates and calibration results.
    """
    # get unique observables that will need to be calibrated
    observables = {copy(res.setting.out_operator) for res in expt_results}

    calibrations = {}
    for obs in observables:
        prog = _get_calibration_program(obs, noisy_program, active_reset)
        meas_qs = obs.get_qubits()
        results = qc.run_symmetrized_readout(prog, n_shots, symm_type, meas_qs)

        # Obtain statistics from result of experiment
        # TODO: we have to fabricate an ExperimentSetting to pass to _stats_from_measurements
        #  even though it only needs the observable.
        setting = ExperimentSetting(zeros_state(meas_qs), obs)
        obs_mean, obs_var = _stats_from_measurements(results,
                                                     {q: idx for idx, q in enumerate(meas_qs)},
                                                     setting, len(results))
        calibrations[obs.operations_as_set()] = (obs_mean, obs_var, len(results))

    for expt_result in expt_results:
        # TODO: allow weight > symm_type
        if -1 < symm_type < len(expt_result.setting.out_operator.get_qubits()):
            warnings.warn(f'Calibration of observable {expt_result.setting.out_operator} '
                          f'currently not supported since it acts on more qubits than the '
                          f'symm_type {symm_type}.')

        # get the calibration data for this observable
        cal_data = calibrations[expt_result.setting.out_operator.operations_as_set()]
        obs_mean, obs_var, counts = cal_data

        # Use the calibration to correct the mean and var
        result_mean = expt_result.expectation
        result_var = expt_result.std_err ** 2
        corrected_mean = result_mean / obs_mean
        corrected_var = ratio_variance(result_mean, result_var, obs_mean, obs_var)

        yield ExperimentResult(
            setting=expt_result.setting,
            expectation=corrected_mean,
            std_err=np.sqrt(corrected_var),
            total_counts=expt_result.total_counts,
            raw_expectation=result_mean,
            raw_std_err=expt_result.std_err,
            calibration_expectation=obs_mean,
            calibration_std_err=np.sqrt(obs_var),
            calibration_counts=counts
        )


def _generate_experiment_programs(
    tomo_experiment: TomographyExperiment,
    active_reset: bool = False,
) -> Tuple[List[Program], List[List[int]]]:
    """
    Generate the programs necessary to estimate the observables in a TomographyExperiment.
    Grouping of settings to be run in parallel, e.g. by a call to group_experiments, should be
    done before this function is called.

    .. CAUTION::
        One must be careful with compilation of the output programs before the appropriate MEASURE
        instructions are added, because compilation may re-index the qubits so that
        the output list of `measure_qubits` no longer accurately indexes the qubits that
        should be measured.

    :param tomo_experiment: a single TomographyExperiment to be translated to a series of programs
        that, when run serially, can be used to estimate each of its observables.
    :param active_reset: whether or not to begin the program by actively resetting. If true,
        execution of each of the returned programs in a loop on the QPU will generally be faster.
    :return: a list of programs along with a corresponding list of the groups of qubits that are
        measured by that program. The returned programs may be run on a qc after measurement
        instructions are added for the corresponding group of qubits in meas_qubits, or by a call
        to `qc.run_symmetrized_readout` -- see :func:`raw_estimate_observables` for possible usage.
    """
    # Outer loop over a collection of grouped settings for which we can simultaneously estimate.
    programs = []
    meas_qubits = []
    for settings in tomo_experiment:

        # Prepare a state according to the amalgam of all setting.in_state
        total_prog = Program()
        if active_reset:
            total_prog += RESET()
        max_weight_in_state = _max_weight_state(setting.in_state for setting in settings)
        if max_weight_in_state is None:
            raise ValueError(
                'Input states are not compatible. Re-group the experiment settings '
                'so that groups of parallel settings have compatible input states.')
        for oneq_state in max_weight_in_state.states:
            total_prog += _one_q_state_prep(oneq_state)

        # Add in the program
        total_prog += tomo_experiment.program

        # Prepare for measurement state according to setting.out_operator
        max_weight_out_op = _max_weight_operator(setting.out_operator for setting in settings)
        if max_weight_out_op is None:
            raise ValueError('Observables not compatible. Re-group the experiment settings '
                             'so that groups of parallel settings have compatible observables.')
        for qubit, op_str in max_weight_out_op:
            total_prog += _local_pauli_eig_meas(op_str, qubit)

        programs.append(total_prog)

        meas_qubits.append(max_weight_out_op.get_qubits())
    return programs, meas_qubits


def measure_observables(qc: QuantumComputer,
                        tomo_experiment: TomographyExperiment,
                        n_shots: Optional[int] = None,
                        progress_callback: Optional[Callable[[int, int], None]] = None,
                        active_reset: Optional[bool] = None,
                        symmetrize_readout: Optional[Union[int, str]] = 'None',
                        calibrate_readout: Optional[str] = 'plus-eig',
                        readout_symmetrize: Optional[str] = None) -> Iterable[ExperimentResult]:
    """
    Measure all the observables in a TomographyExperiment.

    :param qc: A QuantumComputer which can run quantum programs
    :param tomo_experiment: A suite of tomographic observables to measure
    :param progress_callback: If not None, this function is called each time a group of
        settings is run with arguments ``f(i, len(tomo_experiment)`` such that the progress
        is ``i / len(tomo_experiment)``.
    :param calibrate_readout: Method used to calibrate the readout results. Currently, the only
        method supported is normalizing against the operator's expectation value in its +1
        eigenstate, which can be specified by setting this variable to 'plus-eig' (default value).
        The preceding symmetrization and this step together yield a more accurate estimation of
        the observable. Set to `None` if no calibration is desired.
    """
    shots = tomo_experiment.shots
    symmetrization = tomo_experiment.symmetrization
    reset = tomo_experiment.reset

    if n_shots is not None:
        warnings.warn("'n_shots' has been deprecated; if you want to set the number of shots "
                      "for this run of measure_observables please provide the number to "
                      "Program.wrap_in_numshots_loop() for the Quil program that you provide "
                      "when creating your TomographyExperiment object. For now, this value will "
                      "override that in the TomographyExperiment, but eventually this keyword "
                      "argument will be removed.",
                      FutureWarning)
        shots = n_shots
    else:
        if shots == 1:
            warnings.warn("'n_shots' has been deprecated; if you want to set the number of shots "
                          "for this run of measure_observables please provide the number to "
                          "Program.wrap_in_numshots_loop() for the Quil program that you provide "
                          "when creating your TomographyExperiment object. It looks like your "
                          "TomographyExperiment object has shots = 1, so for now we will change "
                          "that to 10000, which was the previous default value.",
                          FutureWarning)
            shots = 10000

    if active_reset is not None:
        warnings.warn("'active_reset' has been deprecated; if you want to enable active qubit "
                      "reset please provide a Quil program that has a RESET instruction in it when "
                      "creating your TomographyExperiment object. For now, this value will "
                      "override that in the TomographyExperiment, but eventually this keyword "
                      "argument will be removed.",
                      FutureWarning)
        reset = active_reset

    if readout_symmetrize is not None and symmetrize_readout != 'None':
        raise ValueError("'readout_symmetrize' and 'symmetrize_readout' are conflicting keyword "
                         "arguments -- please provide only one.")

    if readout_symmetrize is not None:
        warnings.warn("'readout_symmetrize' has been deprecated; please provide the symmetrization "
                      "level when creating your TomographyExperiment object. For now, this value "
                      "will override that in the TomographyExperiment, but eventually this keyword "
                      "argument will be removed.",
                      FutureWarning)
        symmetrization = SymmetrizationLevel(readout_symmetrize)

    if symmetrize_readout != 'None':
        warnings.warn("'symmetrize_readout' has been deprecated; please provide the symmetrization "
                      "level when creating your TomographyExperiment object. For now, this value "
                      "will override that in the TomographyExperiment, but eventually this keyword "
                      "argument will be removed.",
                      FutureWarning)
        if symmetrize_readout is None:
            symmetrize_readout = SymmetrizationLevel.NONE
        elif symmetrize_readout == 'exhaustive':
            symmetrize_readout = SymmetrizationLevel.EXHAUSTIVE
        symmetrization = SymmetrizationLevel(symmetrize_readout)

    # calibration readout only works with symmetrization turned on
    if calibrate_readout is not None and symmetrization != SymmetrizationLevel.EXHAUSTIVE:
        raise ValueError("Readout calibration only currently works with exhaustive readout "
                         "symmetrization turned on.")

    # generate programs for each group of simultaneous settings.
    programs, meas_qubits = _generate_experiment_programs(tomo_experiment, reset)

    results = []
    # Outer loop over a collection of grouped settings for which we can simultaneously
    # estimate.
    for i, (prog, qubits, settings) in enumerate(zip(programs, meas_qubits, tomo_experiment)):
        log.info(f"Collecting bitstrings for the {len(settings)} settings: {settings}")

        # we don't need to do any actual measurement if the combined operator is simply the
        # identity, i.e. weight=0. We handle this specially below.
        if len(qubits) > 0:
            # obtain (optionally symmetrized) bitstring results for all of the qubits
            bitstrings = qc.run_symmetrized_readout(prog, shots, symmetrization, qubits)

        if progress_callback is not None:
            progress_callback(i, len(tomo_experiment))

        # Post-process
        # Inner loop over the grouped settings. They only differ in which qubits' measurements
        # we include in the post-processing. For example, if `settings` is Z1, Z2, Z1Z2 and we
        # measure (shots, n_qubits=2) obs_strings then the full operator value involves selecting
        # either the first column, second column, or both and multiplying along the row.
        for setting in settings:
            # Get the term's coefficient so we can multiply it in later.
            coeff = complex(setting.out_operator.coefficient)
            if not np.isclose(coeff.imag, 0):
                raise ValueError(f"{setting}'s out_operator has a complex coefficient.")
            coeff = coeff.real

            # Special case for measuring the "identity" operator, which doesn't make much
            #     sense but should happen perfectly.
            if is_identity(setting.out_operator):
                yield ExperimentResult(
                    setting=setting,
                    expectation=coeff,
                    std_err=0.0,
                    total_counts=shots,
                )
                continue

            # Obtain statistics from result of experiment
            obs_mean, obs_var = _stats_from_measurements(bitstrings,
                                                         {q: idx for idx, q in enumerate(qubits)},
                                                         setting, shots, coeff)

            if calibrate_readout == 'plus-eig':
<<<<<<< HEAD
                results.append(ExperimentResult(
=======
                # Readout calibration
                # Obtain calibration program
                calibr_prog = _calibration_program(qc, tomo_experiment, setting)
                calibr_qubs = setting.out_operator.get_qubits()
                calibr_qub_dict = {q: idx for idx, q in enumerate(calibr_qubs)}

                # Perform symmetrization on the calibration program
                calibr_results = qc.run_symmetrized_readout(calibr_prog,
                                                            shots,
                                                            SymmetrizationLevel.EXHAUSTIVE,
                                                            calibr_qubs)

                # Obtain statistics from the measurement process
                obs_calibr_mean, obs_calibr_var = _stats_from_measurements(calibr_results,
                                                                           calibr_qub_dict,
                                                                           setting, shots)
                # Calibrate the readout results
                corrected_mean = obs_mean / obs_calibr_mean
                corrected_var = ratio_variance(obs_mean, obs_var, obs_calibr_mean, obs_calibr_var)

                yield ExperimentResult(
>>>>>>> 42fbddb5
                    setting=setting,
                    expectation=obs_mean.item(),
                    std_err=np.sqrt(obs_var).item(),
                    total_counts=n_shots))

            elif calibrate_readout is None:
                # No calibration
                yield ExperimentResult(
                    setting=setting,
                    expectation=obs_mean.item(),
                    std_err=np.sqrt(obs_var).item(),
                    total_counts=len(bitstrings),
                )

            else:
                raise ValueError("Calibration readout method must be either 'plus-eig' or None")

    yield from _calibrate_observable_estimates(qc, results, n_shots, -1, tomo_experiment.program,
                                               active_reset)


def _ops_bool_to_prog(ops_bool: Tuple[bool], qubits: List[int]) -> Program:
    """
    :param ops_bool: tuple of booleans specifying the operation to be carried out on `qubits`
    :param qubits: list specifying the qubits to be carried operations on
    :return: Program with the operations specified in `ops_bool` on the qubits specified in
        `qubits`
    """
    assert len(ops_bool) == len(qubits), "Mismatch of qubits and operations"
    prog = Program()
    for i, op_bool in enumerate(ops_bool):
        if op_bool == 0:
            continue
        elif op_bool == 1:
            prog += Program(X(qubits[i]))
        else:
            raise ValueError("ops_bool should only consist of 0s and/or 1s")
    return prog


def _stats_from_measurements(bs_results: np.ndarray, qubit_index_map: Dict,
                             setting: ExperimentSetting, n_shots: int,
                             coeff: float = 1.0) -> Tuple[float, float]:
    """
    :param bs_results: results from running `qc.run`
    :param qubit_index_map: dict mapping qubit to classical register index
    :param setting: ExperimentSetting
    :param n_shots: number of shots in the measurement process
    :param coeff: coefficient of the operator being estimated
    :return: tuple specifying (mean, variance)
    """
    # Identify classical register indices to select
    idxs = [qubit_index_map[q] for q, _ in setting.out_operator]
    # Pick columns corresponding to qubits with a non-identity out_operation
    obs_strings = bs_results[:, idxs]
    # Transform bits to eigenvalues; ie (+1, -1)
    my_obs_strings = 1 - 2 * obs_strings
    # Multiply row-wise to get operator values. Do statistics. Return result.
    obs_vals = coeff * np.prod(my_obs_strings, axis=1)
    obs_mean = np.mean(obs_vals)
    obs_var = np.var(obs_vals) / n_shots

    return obs_mean, obs_var


def ratio_variance(a: Union[float, np.ndarray],
                   var_a: Union[float, np.ndarray],
                   b: Union[float, np.ndarray],
                   var_b: Union[float, np.ndarray]) -> Union[float, np.ndarray]:
    r"""
    Given random variables 'A' and 'B', compute the variance on the ratio Y = A/B. Denote the
    mean of the random variables as a = E[A] and b = E[B] while the variances are var_a = Var[A]
    and var_b = Var[B] and the covariance as Cov[A,B]. The following expression approximates the
    variance of Y

    Var[Y] \approx (a/b) ^2 * ( var_a /a^2 + var_b / b^2 - 2 * Cov[A,B]/(a*b) )

    We assume the covariance of A and B is negligible, resting on the assumption that A and B
    are independently measured. The expression above rests on the assumption that B is non-zero,
    an assumption which we expect to hold true in most cases, but makes no such assumptions
    about A. If we allow E[A] = 0, then calculating the expression above via numpy would complain
    about dividing by zero. Instead, we can re-write the above expression as

    Var[Y] \approx var_a /b^2 + (a^2 * var_b) / b^4

    where we have dropped the covariance term as noted above.

    See the following for more details:
      - https://doi.org/10.1002/(SICI)1097-0320(20000401)39:4<300::AID-CYTO8>3.0.CO;2-O
      - http://www.stat.cmu.edu/~hseltman/files/ratio.pdf
      - https://en.wikipedia.org/wiki/Taylor_expansions_for_the_moments_of_functions_of_random_variables

    :param a: Mean of 'A', to be used as the numerator in a ratio.
    :param var_a: Variance in 'A'
    :param b: Mean of 'B', to be used as the numerator in a ratio.
    :param var_b: Variance in 'B'
    """
    return var_a / b**2 + (a**2 * var_b) / b**4


def _calibration_program(qc: QuantumComputer, tomo_experiment: TomographyExperiment,
                         setting: ExperimentSetting) -> Program:
    """
    Program required for calibration in a tomography-like experiment.

    :param tomo_experiment: A suite of tomographic observables
    :param setting: The particular tomographic observable to measure
    :return: Program performing the calibration
    """
    warnings.warn("This method will be deprecated in favor of _get_calibration_program.",
                  DeprecationWarning)
    # Inherit any noisy attributes from main Program, including gate definitions
    # and applications which can be handy in creating simulating noisy channels
    calibr_prog = Program()
    # Inherit readout errro instructions from main Program
    readout_povm_instruction = [i for i in tomo_experiment.program.out().split('\n') if 'PRAGMA READOUT-POVM' in i]
    calibr_prog += readout_povm_instruction
    # Inherit any definitions of noisy gates from main Program
    kraus_instructions = [i for i in tomo_experiment.program.out().split('\n') if 'PRAGMA ADD-KRAUS' in i]
    calibr_prog += kraus_instructions
    # Prepare the +1 eigenstate for the out operator
    for q, op in setting.out_operator.operations_as_set():
        calibr_prog += _one_q_pauli_prep(label=op, index=0, qubit=q)
    # Measure the out operator in this state
    for q, op in setting.out_operator.operations_as_set():
        calibr_prog += _local_pauli_eig_meas(op, q)

    return calibr_prog


def _get_calibration_program(observable: PauliTerm, noisy_program: Optional[Program] = None,
                             active_reset: bool = False) -> Program:
    """
    Get program required for calibrating the given observable.
    :param observable: observable to calibrate
    :param noisy_program: a program with readout and gate noise defined; only useful for QVM
    :param active_reset: whether or not to begin the program by actively resetting. If true,
        execution of each of the returned programs in a loop on the QPU will generally be faster.
    :return: Program performing the calibration
    """
    calibr_prog = Program()

    if active_reset:
        calibr_prog += RESET()

    # Inherit any noisy attributes from noisy_program, including gate definitions
    # and applications which can be handy in simulating noisy channels
    if noisy_program is not None:
        # Inherit readout error instructions from main Program
        readout_povm_instruction = [i for i in noisy_program.out().split('\n')
                                    if 'PRAGMA READOUT-POVM' in i]
        calibr_prog += readout_povm_instruction
        # Inherit any definitions of noisy gates from main Program
        kraus_instructions = [i for i in noisy_program.out().split('\n') if
                              'PRAGMA ADD-KRAUS' in i]
        calibr_prog += kraus_instructions

    # Prepare the +1 eigenstate for the out operator
    for q, op in observable.operations_as_set():
        calibr_prog += _one_q_pauli_prep(label=op, index=0, qubit=q)
    # Measure the out operator in this state
    for q, op in observable.operations_as_set():
        calibr_prog += _local_pauli_eig_meas(op, q)

    return calibr_prog<|MERGE_RESOLUTION|>--- conflicted
+++ resolved
@@ -600,35 +600,12 @@
                                                          setting, shots, coeff)
 
             if calibrate_readout == 'plus-eig':
-<<<<<<< HEAD
                 results.append(ExperimentResult(
-=======
-                # Readout calibration
-                # Obtain calibration program
-                calibr_prog = _calibration_program(qc, tomo_experiment, setting)
-                calibr_qubs = setting.out_operator.get_qubits()
-                calibr_qub_dict = {q: idx for idx, q in enumerate(calibr_qubs)}
-
-                # Perform symmetrization on the calibration program
-                calibr_results = qc.run_symmetrized_readout(calibr_prog,
-                                                            shots,
-                                                            SymmetrizationLevel.EXHAUSTIVE,
-                                                            calibr_qubs)
-
-                # Obtain statistics from the measurement process
-                obs_calibr_mean, obs_calibr_var = _stats_from_measurements(calibr_results,
-                                                                           calibr_qub_dict,
-                                                                           setting, shots)
-                # Calibrate the readout results
-                corrected_mean = obs_mean / obs_calibr_mean
-                corrected_var = ratio_variance(obs_mean, obs_var, obs_calibr_mean, obs_calibr_var)
-
-                yield ExperimentResult(
->>>>>>> 42fbddb5
                     setting=setting,
                     expectation=obs_mean.item(),
                     std_err=np.sqrt(obs_var).item(),
-                    total_counts=n_shots))
+                    total_counts=n_shots)
+                )
 
             elif calibrate_readout is None:
                 # No calibration
