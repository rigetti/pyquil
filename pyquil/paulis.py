--- conflicted
+++ resolved
@@ -846,18 +846,9 @@
 
     def exp_wrap(param):
         prog = Program()
-<<<<<<< HEAD
-        if not is_identity(term):
-=======
-        if is_identity(term):
-            prog.inst(X(0))
-            prog.inst(PHASE(-param * coeff, 0))
-            prog.inst(X(0))
-            prog.inst(PHASE(-param * coeff, 0))
-        elif is_zero(term):
+        if is_identity(term) or is_zero(term):
             pass
         else:
->>>>>>> 854bf413
             prog += _exponentiate_general_case(term, param)
         return prog
 
