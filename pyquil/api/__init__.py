--- conflicted
+++ resolved
@@ -42,7 +42,6 @@
 from qcs_sdk import QCSClient
 
 from pyquil.api._benchmark import BenchmarkConnection
-<<<<<<< HEAD
 from pyquil.api._compiler import (
     QVMCompiler,
     QPUCompiler,
@@ -51,11 +50,7 @@
     AbstractCompiler,
     QPUCompilerAPIOptions,
 )
-from pyquil.api._qam import QAM, QAMExecutionResult
-=======
-from pyquil.api._compiler import QVMCompiler, QPUCompiler, QuantumExecutable, EncryptedProgram, AbstractCompiler
 from pyquil.api._qam import QAM, QAMExecutionResult, MemoryMap
->>>>>>> 4f5ae023
 from pyquil.api._qpu import QPU
 from pyquil.api._quantum_computer import (
     QuantumComputer,
