##############################################################################
# Copyright 2016-2018 Rigetti Computing
#
#    Licensed under the Apache License, Version 2.0 (the "License");
#    you may not use this file except in compliance with the License.
#    You may obtain a copy of the License at
#
#        http://www.apache.org/licenses/LICENSE-2.0
#
#    Unless required by applicable law or agreed to in writing, software
#    distributed under the License is distributed on an "AS IS" BASIS,
#    WITHOUT WARRANTIES OR CONDITIONS OF ANY KIND, either express or implied.
#    See the License for the specific language governing permissions and
#    limitations under the License.
##############################################################################
from dataclasses import dataclass
from typing import Any, Optional, Sequence, Tuple, Dict

import numpy as np
<<<<<<< HEAD

from qcs_sdk import QCSClient, qvm
from qcs_sdk.qvm import QVMOptions, QVMHTTPClient
=======
from qcs_sdk import QCSClient, qvm, ResultData, ExecutionData
from qcs_sdk.qvm import QVMOptions, QVMResultData
>>>>>>> 7d97834a

from pyquil._version import pyquil_version
from pyquil.api import QAM, QuantumExecutable, QAMExecutionResult, MemoryMap
from pyquil.noise import NoiseModel, apply_noise_model
from pyquil.quil import Program


class QVMVersionMismatch(Exception):
    pass


class QVMNotRunning(Exception):
    pass


def check_qvm_version(version: str) -> None:
    """
    Verify that there is no mismatch between pyquil and QVM versions.

    :param version: The version of the QVM
    """
    major, minor = map(int, version.split(".")[:2])
    if major == 1 and minor < 8:
        raise QVMVersionMismatch(
            "Must use QVM >= 1.8.0 with pyquil >= 2.8.0, but you " f"have QVM {version} and pyquil {pyquil_version}"
        )


@dataclass
class QVMExecuteResponse:
    executable: Program
    data: QVMResultData

    @property
    def memory(self) -> Dict[str, np.ndarray]:
        return {key: matrix.as_ndarray() for key, matrix in self.data.memory.items()}


class QVM(QAM[QVMExecuteResponse]):
    def __init__(
        self,
        noise_model: Optional[NoiseModel] = None,
        gate_noise: Optional[Tuple[float, float, float]] = None,
        measurement_noise: Optional[Tuple[float, float, float]] = None,
        random_seed: Optional[int] = None,
        timeout: float = 10.0,
        client: Optional[QVMHTTPClient] = None,
    ) -> None:
        """
        A virtual machine that classically emulates the execution of Quil programs.

        :param noise_model: A noise model that describes noise to apply when emulating a program's
            execution.
        :param gate_noise: A tuple of three numbers [Px, Py, Pz] indicating the probability of an X,
           Y, or Z gate getting applied to each qubit after a gate application or reset. The
           default value of None indicates no noise.
        :param measurement_noise: A tuple of three numbers [Px, Py, Pz] indicating the probability
            of an X, Y, or Z gate getting applied before a measurement. The default value of
            None indicates no noise.
        :param random_seed: A seed for the QVM's random number generators. Either None (for an
            automatically generated seed) or a non-negative integer.
        :param timeout: Time limit for requests, in seconds.
        :param client_configuration: Optional client configuration. If none is provided, a default one will be loaded.
        """
        super().__init__()

        if (noise_model is not None) and (gate_noise is not None or measurement_noise is not None):
            raise ValueError(
                """
You have attempted to supply the QVM with both a Kraus noise model
(by supplying a `noise_model` argument), as well as either `gate_noise`
or `measurement_noise`. At this time, only one may be supplied.

To read more about supplying noise to the QVM, see
http://pyquil.readthedocs.io/en/latest/noise_models.html#support-for-noisy-gates-on-the-rigetti-qvm.
"""
            )

        self.noise_model = noise_model

        validate_noise_probabilities(gate_noise)
        validate_noise_probabilities(measurement_noise)
        self.gate_noise = gate_noise
        self.measurement_noise = measurement_noise

        if random_seed is None:
            self.random_seed = None
        elif isinstance(random_seed, int) and random_seed >= 0:
            self.random_seed = random_seed
        else:
            raise TypeError("random_seed should be None or a non-negative int")

        self.timeout = timeout

        if client is None:
            client = QVMHTTPClient(QCSClient.load().qvm_url)
        self._client = client

        self.connect()

    def connect(self) -> None:
        try:
            version = self.get_version_info()
            check_qvm_version(version)
        except ConnectionError:
            raise QVMNotRunning(f"No QVM server running at {self._client.qvm_url}") from ConnectionError

    def execute(
        self,
        executable: QuantumExecutable,
        memory_map: Optional[MemoryMap] = None,
        **__: Any,
    ) -> QVMExecuteResponse:
        """
        Synchronously execute the input program to completion.
        """
        if not isinstance(executable, Program):
            raise TypeError(f"`QVM#executable` argument must be a `Program`; got {type(executable)}")

        # Request all memory back from the QVM.
        addresses = {address: qvm.api.AddressRequest.include_all() for address in executable.declarations.keys()}

        trials = executable.num_shots
        if self.noise_model is not None:
            executable = apply_noise_model(executable, self.noise_model)

        result = qvm.run(
            executable.out(calibrations=False),
            trials,
            addresses,
            memory_map or {},
            self._client,
            self.measurement_noise,
            self.gate_noise,
            self.random_seed,
            options=QVMOptions(timeout_seconds=self.timeout),
        )

        return QVMExecuteResponse(executable=executable, data=result)

    def get_result(self, execute_response: QVMExecuteResponse) -> QAMExecutionResult:
        """
        Return the results of execution on the QVM.
        """

        result_data = ResultData(execute_response.data)
        data = ExecutionData(result_data=result_data, duration=None)
        return QAMExecutionResult(executable=execute_response.executable, data=data)

    def get_version_info(self) -> str:
        """
        Return version information for the QVM.

        :return: String with version information
        """
        return qvm.api.get_version_info(self._client, options=QVMOptions(timeout_seconds=self.timeout))


def validate_noise_probabilities(noise_parameter: Optional[Tuple[float, float, float]]) -> None:
    """
    Is noise_parameter a valid specification of noise probabilities for depolarizing noise?

    :param tuple noise_parameter: Tuple of 3 noise parameter values to be validated.
    """
    if not noise_parameter:
        return
    if not isinstance(noise_parameter, tuple):
        raise TypeError("noise_parameter must be a tuple")
    if any([not isinstance(value, float) for value in noise_parameter]):
        raise TypeError("noise_parameter values should all be floats")
    if len(noise_parameter) != 3:
        raise ValueError("noise_parameter tuple must be of length 3")
    if sum(noise_parameter) > 1 or sum(noise_parameter) < 0:
        raise ValueError("sum of entries in noise_parameter must be between 0 and 1 (inclusive)")
    if any([value < 0 for value in noise_parameter]):
        raise ValueError("noise_parameter values should all be non-negative")


def validate_qubit_list(qubit_list: Sequence[int]) -> Sequence[int]:
    """
    Check the validity of qubits for the payload.

    :param qubit_list: List of qubits to be validated.
    """
    if not isinstance(qubit_list, Sequence):
        raise TypeError("'qubit_list' must be of type 'Sequence'")
    if any(not isinstance(i, int) or i < 0 for i in qubit_list):
        raise TypeError("'qubit_list' must contain positive integer values")
    return qubit_list<|MERGE_RESOLUTION|>--- conflicted
+++ resolved
@@ -17,14 +17,9 @@
 from typing import Any, Optional, Sequence, Tuple, Dict
 
 import numpy as np
-<<<<<<< HEAD
-
-from qcs_sdk import QCSClient, qvm
-from qcs_sdk.qvm import QVMOptions, QVMHTTPClient
-=======
+
 from qcs_sdk import QCSClient, qvm, ResultData, ExecutionData
-from qcs_sdk.qvm import QVMOptions, QVMResultData
->>>>>>> 7d97834a
+from qcs_sdk.qvm import QVMOptions, QVMResultData, QVMHTTPClient
 
 from pyquil._version import pyquil_version
 from pyquil.api import QAM, QuantumExecutable, QAMExecutionResult, MemoryMap
