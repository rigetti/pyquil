##############################################################################
# Copyright 2016-2018 Rigetti Computing
#
#    Licensed under the Apache License, Version 2.0 (the "License");
#    you may not use this file except in compliance with the License.
#    You may obtain a copy of the License at
#
#        http://www.apache.org/licenses/LICENSE-2.0
#
#    Unless required by applicable law or agreed to in writing, software
#    distributed under the License is distributed on an "AS IS" BASIS,
#    WITHOUT WARRANTIES OR CONDITIONS OF ANY KIND, either express or implied.
#    See the License for the specific language governing permissions and
#    limitations under the License.
##############################################################################
from dataclasses import dataclass
from collections import defaultdict
from typing import Any, Dict, Optional, Union

import numpy as np
from numpy.typing import NDArray
from rpcq.messages import ParameterSpec

from pyquil.api import QuantumExecutable, EncryptedProgram

from pyquil.api._qam import MemoryMap, QAM, QAMExecutionResult
from pyquil.quilatom import (
    MemoryReference,
)
from qcs_sdk import QCSClient
from qcs_sdk.qpu.api import (
    submit,
    retrieve_results,
    ConnectionStrategy,
    ExecutionResult,
    ExecutionOptions,
    ExecutionOptionsBuilder,
)
from qcs_sdk.qpu.rewrite_arithmetic import build_patch_values


def decode_buffer(buffer: ExecutionResult) -> Union[NDArray[np.complex64], NDArray[np.int32]]:
    """
    Translate a DataBuffer into a numpy array.

    :param buffer: Dictionary with 'data' byte array, 'dtype', and 'shape' fields
    :return: NumPy array of decoded data
    """
    if buffer.dtype == "complex":
        return np.array(buffer.data.to_complex32(), dtype=np.complex64)
    elif buffer.dtype == "integer":
        return np.array(buffer.data.to_i32(), dtype=np.int32)
    return np.array([], np.int32)


def _extract_memory_regions(
    memory_descriptors: Dict[str, ParameterSpec],
    ro_sources: Dict[MemoryReference, str],
    buffers: Dict[str, np.ndarray],
) -> Dict[str, np.ndarray]:
    # hack to extract num_shots indirectly from the shape of the returned data
    first, *rest = buffers.values()
    num_shots = first.shape[0]

    def alloc(spec: ParameterSpec) -> np.ndarray:
        dtype = {
            "BIT": np.int64,
            "INTEGER": np.int64,
            "REAL": np.float64,
            "FLOAT": np.float64,
        }
        try:
            return np.ndarray((num_shots, spec.length), dtype=dtype[spec.type])
        except KeyError as e:
            raise ValueError(f"Unexpected memory type {spec.type}.") from e

    regions: Dict[str, np.ndarray] = {}

    for mref, key in ro_sources.items():
        # Translation sometimes introduces ro_sources that the user didn't ask for.
        # That's fine, we just ignore them.
        if mref.name not in memory_descriptors:
            continue
        elif mref.name not in regions:
            regions[mref.name] = alloc(memory_descriptors[mref.name])

        buf = buffers[key]
        if buf.ndim == 1:
            buf = buf.reshape((num_shots, 1))

        if np.iscomplexobj(buf):
            buf = np.column_stack((buf.real, buf.imag))
        _, width = buf.shape

        end = mref.offset + width
        region_width = memory_descriptors[mref.name].length
        if end > region_width:
            raise ValueError(
                f"Attempted to fill {mref.name}[{mref.offset}, {end})"
                f"but the declared region has width {region_width}."
            )

        regions[mref.name][:, mref.offset : end] = buf

    return regions


@dataclass
class QPUExecuteResponse:
    job_id: str
    _executable: EncryptedProgram
    execution_options: Optional[ExecutionOptions]


class QPU(QAM[QPUExecuteResponse]):
    def __init__(
        self,
        *,
        quantum_processor_id: str,
        priority: int = 1,
        timeout: Optional[int] = 30,
        client_configuration: Optional[QCSClient] = None,
        endpoint_id: Optional[str] = None,
        execution_options: Optional[ExecutionOptions] = None,
    ) -> None:
        """
        A connection to the QPU.

        :param quantum_processor_id: Processor to run against.
        :param priority: The priority with which to insert jobs into the QPU queue. Lower integers
            correspond to higher priority.
        :param timeout: Time limit for requests, in seconds.
        :param client_configuration: Optional client configuration. If none is provided, a default one will be loaded.
        :param endpoint_id: Optional endpoint ID to be used for execution.
        :param use_gateway: Disable to skip the Gateway server and perform direct execution.
        """
        super().__init__()

        self.priority = priority

        self._client_configuration = client_configuration or QCSClient.load()
        self._last_results: Dict[str, np.ndarray] = {}
        self._memory_results: Dict[str, Optional[np.ndarray]] = defaultdict(lambda: None)
        self._quantum_processor_id = quantum_processor_id
        if execution_options is None:
<<<<<<< HEAD
            execution_options_builder = ExecutionOptionsBuilder.default()
            execution_options_builder.timeout_seconds = int(timeout)
=======
            execution_options_builder = ExecutionOptionsBuilder()
            execution_options_builder.connection_strategy = ConnectionStrategy.default()
>>>>>>> 6ac4b769
            if endpoint_id is not None:
                execution_options_builder.connection_strategy = ConnectionStrategy.endpoint_id(endpoint_id)
            execution_options = execution_options_builder.build()
        self.execution_options = execution_options

    @property
    def quantum_processor_id(self) -> str:
        """ID of quantum processor targeted."""
        return self._quantum_processor_id

    def execute(
        self,
        executable: QuantumExecutable,
        memory_map: Optional[MemoryMap] = None,
        execution_options: Optional[ExecutionOptions] = None,
        **__: Any,
    ) -> QPUExecuteResponse:
        """
        Enqueue a job for execution on the QPU. Returns a ``QPUExecuteResponse``, a
        job descriptor which should be passed directly to ``QPU.get_result`` to retrieve
        results.

        :param:
            execution_options: An optional `ExecutionOptions` enum that can be used
              to configure how the job is submitted and retrieved from the QPU. If unset,
              an appropriate default will be used.
        """
        executable = executable.copy()

        assert isinstance(
            executable, EncryptedProgram
        ), "QPU#execute requires an rpcq.EncryptedProgram. Create one with QuantumComputer#compile"

        assert (
            executable.ro_sources is not None
        ), "To run on a QPU, a program must include ``MEASURE``, ``CAPTURE``, and/or ``RAW-CAPTURE`` instructions"

        patch_values = build_patch_values(executable.recalculation_table, memory_map or {})

        job_id = submit(
            program=executable.program,
            patch_values=patch_values,
            quantum_processor_id=self.quantum_processor_id,
            client=self._client_configuration,
            execution_options=execution_options or self.execution_options,
        )

        return QPUExecuteResponse(_executable=executable, job_id=job_id, execution_options=execution_options)

    def get_result(self, execute_response: QPUExecuteResponse) -> QAMExecutionResult:
        """
        Retrieve results from execution on the QPU.
        """

        results = retrieve_results(
            job_id=execute_response.job_id,
            quantum_processor_id=self.quantum_processor_id,
            client=self._client_configuration,
            execution_options=execute_response.execution_options,
        )

        ro_sources = execute_response._executable.ro_sources
        decoded_buffers = {k: decode_buffer(v) for k, v in results.buffers.items()}

        result_memory = {}
        if len(decoded_buffers) != 0:
            extracted = _extract_memory_regions(
                execute_response._executable.memory_descriptors, ro_sources, decoded_buffers
            )
            for name, array in extracted.items():
                result_memory[name] = array
        elif not ro_sources:
            result_memory["ro"] = np.zeros((0, 0), dtype=np.int64)

        return QAMExecutionResult(
            executable=execute_response._executable,
            readout_data=result_memory,
            execution_duration_microseconds=results.execution_duration_microseconds,
        )<|MERGE_RESOLUTION|>--- conflicted
+++ resolved
@@ -143,13 +143,9 @@
         self._memory_results: Dict[str, Optional[np.ndarray]] = defaultdict(lambda: None)
         self._quantum_processor_id = quantum_processor_id
         if execution_options is None:
-<<<<<<< HEAD
             execution_options_builder = ExecutionOptionsBuilder.default()
             execution_options_builder.timeout_seconds = int(timeout)
-=======
-            execution_options_builder = ExecutionOptionsBuilder()
             execution_options_builder.connection_strategy = ConnectionStrategy.default()
->>>>>>> 6ac4b769
             if endpoint_id is not None:
                 execution_options_builder.connection_strategy = ConnectionStrategy.endpoint_id(endpoint_id)
             execution_options = execution_options_builder.build()
