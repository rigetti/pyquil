##############################################################################
# Copyright 2016-2021 Rigetti Computing
#
#    Licensed under the Apache License, Version 2.0 (the "License");
#    you may not use this file except in compliance with the License.
#    You may obtain a copy of the License at
#
#        http://www.apache.org/licenses/LICENSE-2.0
#
#    Unless required by applicable law or agreed to in writing, software
#    distributed under the License is distributed on an "AS IS" BASIS,
#    WITHOUT WARRANTIES OR CONDITIONS OF ANY KIND, either express or implied.
#    See the License for the specific language governing permissions and
#    limitations under the License.
##############################################################################
from dataclasses import dataclass
<<<<<<< HEAD
from typing import Iterator, List, Optional

from qcs_sdk.compiler.quilc import get_version_info
import rpcq
from qcs_api_client.client import QCSClientConfiguration
=======
import json
from typing import List, Optional

from qcs_sdk import QCSClient
from qcs_sdk.compiler.quilc import (
    get_version_info,
    compile_program,
    CompilerOpts,
    TargetDevice,
    conjugate_pauli_by_clifford,
    generate_randomized_benchmarking_sequence,
    ConjugateByCliffordRequest,
    ConjugatePauliByCliffordResponse,
    RandomizedBenchmarkingRequest,
    GenerateRandomizedBenchmarkingSequenceResponse,
    NativeQuilMetadata,
)
>>>>>>> b23b2bd6
from rpcq.messages import TargetDevice as TargetQuantumProcessor


@dataclass
class CompileToNativeQuilRequest:
    """
    Request to compile to native Quil.
    """

    program: str
    """Program to compile."""

    target_quantum_processor: TargetQuantumProcessor
    """Quantum processor to target."""

    protoquil: Optional[bool]
    """Whether or not to restrict to protoquil. Overrides server default when provided."""


@dataclass
class NativeQuilMetadataResponse:
    """
    Metadata for a native Quil program.
    """

    final_rewiring: List[int]
    """Output qubit index relabeling due to SWAP insertion."""

    gate_depth: Optional[int]
    """Maximum number of successive gates in the native Quil program."""

    gate_volume: Optional[int]
    """Total number of gates in the native Quil program."""

    multiqubit_gate_depth: Optional[int]
    """Maximum number of successive two-qubit gates in the native Quil program."""

    program_duration: Optional[float]
    """Rough estimate of native Quil program length in nanoseconds."""

    program_fidelity: Optional[float]
    """Rough estimate of the fidelity of the full native Quil program."""

    topological_swaps: Optional[int]
    """Total number of SWAPs in the native Quil program."""

    qpu_runtime_estimation: Optional[float]
    """
    The estimated runtime (milliseconds) on a Rigetti QPU (protoquil program). Available only for protoquil-compliant
    programs.
    """


@dataclass
class CompileToNativeQuilResponse:
    """
    Compile to native Quil response.
    """

    native_program: str
    """Native Quil program."""

    metadata: Optional[NativeQuilMetadata]
    """Metadata for the returned Native Quil."""


class CompilerClient:
    """
    Client for making requests to a Quil compiler.
    """

    _client_configuration: QCSClient

    def __init__(
        self,
        *,
        client_configuration: QCSClient,
        request_timeout: float = 10.0,
    ) -> None:
        """
        Instantiate a new compiler client.

        :param client_configuration: Configuration for client.
        :param request_timeout: Timeout for requests, in seconds.
        """
        self._client_configuration = client_configuration
        base_url = client_configuration.quilc_url
        if not base_url.startswith("tcp://"):
            raise ValueError(f"Expected compiler URL '{base_url}' to start with 'tcp://'")

        self.base_url = base_url
        self.timeout = request_timeout

    def get_version(self) -> str:
        """
        Get version info for compiler server.
        """

<<<<<<< HEAD
        return get_version_info()
=======
        return get_version_info(client=self._client_configuration)
>>>>>>> b23b2bd6

    def compile_to_native_quil(self, request: CompileToNativeQuilRequest) -> CompileToNativeQuilResponse:
        """
        Compile Quil program to native Quil.
        """
        target_device_json = json.dumps(request.target_quantum_processor.asdict())  # type: ignore
        target_device = TargetDevice.from_json(target_device_json)

        result = compile_program(
            quil=request.program,
            target=target_device,
            client=self._client_configuration,
            options=CompilerOpts(protoquil=request.protoquil, timeout=self.timeout),
        )
        return CompileToNativeQuilResponse(native_program=result.program, metadata=result.native_quil_metadata)

    def conjugate_pauli_by_clifford(self, request: ConjugateByCliffordRequest) -> ConjugatePauliByCliffordResponse:
        """
        Conjugate a Pauli element by a Clifford element.
        """
        return conjugate_pauli_by_clifford(request=request, client=self._client_configuration)

    def generate_randomized_benchmarking_sequence(
        self, request: RandomizedBenchmarkingRequest
    ) -> GenerateRandomizedBenchmarkingSequenceResponse:
        """
        Generate a randomized benchmarking sequence.
        """
        return generate_randomized_benchmarking_sequence(request=request, client=self._client_configuration)<|MERGE_RESOLUTION|>--- conflicted
+++ resolved
@@ -14,13 +14,6 @@
 #    limitations under the License.
 ##############################################################################
 from dataclasses import dataclass
-<<<<<<< HEAD
-from typing import Iterator, List, Optional
-
-from qcs_sdk.compiler.quilc import get_version_info
-import rpcq
-from qcs_api_client.client import QCSClientConfiguration
-=======
 import json
 from typing import List, Optional
 
@@ -38,7 +31,6 @@
     GenerateRandomizedBenchmarkingSequenceResponse,
     NativeQuilMetadata,
 )
->>>>>>> b23b2bd6
 from rpcq.messages import TargetDevice as TargetQuantumProcessor
 
 
@@ -137,11 +129,7 @@
         Get version info for compiler server.
         """
 
-<<<<<<< HEAD
-        return get_version_info()
-=======
         return get_version_info(client=self._client_configuration)
->>>>>>> b23b2bd6
 
     def compile_to_native_quil(self, request: CompileToNativeQuilRequest) -> CompileToNativeQuilResponse:
         """
