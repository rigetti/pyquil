##############################################################################
# Copyright 2018 Rigetti Computing
#
#    Licensed under the Apache License, Version 2.0 (the "License");
#    you may not use this file except in compliance with the License.
#    You may obtain a copy of the License at
#
#        http://www.apache.org/licenses/LICENSE-2.0
#
#    Unless required by applicable law or agreed to in writing, software
#    distributed under the License is distributed on an "AS IS" BASIS,
#    WITHOUT WARRANTIES OR CONDITIONS OF ANY KIND, either express or implied.
#    See the License for the specific language governing permissions and
#    limitations under the License.
##############################################################################
import re
import warnings
from math import pi
from typing import List, Dict, Tuple

import networkx as nx
import numpy as np
from rpcq.messages import BinaryExecutableResponse, Message

from pyquil.api._compiler import QVMCompiler, QPUCompiler, LocalQVMCompiler
from pyquil.api._config import PyquilConfig
from pyquil.api._devices import get_device, get_lattice
from pyquil.api._error_reporting import _record_call
from pyquil.api._qac import AbstractCompiler
from pyquil.api._qam import QAM
from pyquil.api._qpu import QPU
from pyquil.api._qvm import ForestConnection, QVM
from pyquil.device import AbstractDevice, NxDevice, gates_in_isa, ISA
from pyquil.gates import RX, MEASURE
from pyquil.noise import decoherence_noise_with_asymmetric_ro
from pyquil.quil import Program
from pyquil.quilbase import Measurement, Pragma, Gate, Reset

pyquil_config = PyquilConfig()


def _get_flipped_protoquil_program(program: Program) -> Program:
    """For symmetrization, generate a program where X gates are added before measurement.

    Forest 1.3 is really picky about where the measure instructions happen. It has to be
    at the end!
    """
    program = program.copy()
    to_measure = []
    while len(program) > 0:
        inst = program.instructions[-1]
        if isinstance(inst, Measurement):
            program.pop()
            to_measure.append((inst.qubit, inst.classical_reg))
        else:
            break

    program += Pragma('PRESERVE_BLOCK')
    for qu, addr in to_measure[::-1]:
        program += RX(pi, qu)
    program += Pragma('END_PRESERVE_BLOCK')

    for qu, addr in to_measure[::-1]:
        program += Measurement(qubit=qu, classical_reg=addr)

    return program


def _validate_run_and_measure_program(program: Program) -> Program:
    for instr in program.instructions:
        if not isinstance(instr, Gate) and not isinstance(instr, Reset):
            raise ValueError("run_and_measure programs must consist only of quantum gates.")

    # TODO: more logic here?
    return program


class QuantumComputer:
    @_record_call
    def __init__(self, *,
                 name: str,
                 qam: QAM,
                 device: AbstractDevice,
                 compiler: AbstractCompiler,
                 symmetrize_readout: bool = False) -> None:
        """
        A quantum computer for running quantum programs.

        A quantum computer has various characteristics like supported gates, qubits, qubit
        topologies, gate fidelities, and more. A quantum computer also has the ability to
        run quantum programs.

        A quantum computer can be a real Rigetti QPU that uses superconducting transmon
        qubits to run quantum programs, or it can be an emulator like the Rigetti QVM with
        noise models and mimicked topologies.

        :param name: A string identifying this particular quantum computer.
        :param qam: A quantum abstract machine which handles executing quantum programs. This
            dispatches to a QVM or QPU.
        :param device: A collection of connected qubits and associated specs and topology.
        :param symmetrize_readout: Whether to apply readout error symmetrization. See
            :py:func:`run_symmetrized_readout` for a complete description.
        """
        self.name = name
        self.qam = qam
        self.device = device
        self.compiler = compiler

        self.symmetrize_readout = symmetrize_readout

    def qubits(self) -> List[int]:
        return self.device.qubits()

    def qubit_topology(self) -> nx.graph:
        return self.device.qubit_topology()

    def get_isa(self, oneq_type: str = 'Xhalves',
                twoq_type: str = 'CZ') -> ISA:
        return self.device.get_isa(oneq_type=oneq_type, twoq_type=twoq_type)

    @_record_call
    def run(self, executable: BinaryExecutableResponse) -> np.ndarray:
        """
        Run a quil executable.

        :param executable: The program to run. You are responsible for compiling this first.
        :return: A numpy array of shape (trials, len(ro-register)) that contains 0s and 1s
        """
        return self.qam.load(executable) \
            .run() \
            .wait() \
            .read_from_memory_region(region_name="ro")

    @_record_call
    def run_symmetrized_readout(self, program: Program, trials: int) -> np.ndarray:
        """
        Run a quil program in such a way that the readout error is made collectively symmetric

        This means the probability of a bitstring ``b`` being mistaken for a bitstring ``c`` is
        the same as the probability of ``not(b)`` being mistaken for ``not(c)``

        A more general symmetrization would guarantee that the probability of ``b`` being
        mistaken for ``c`` depends only on which bit of ``c`` are different from ``b``. This
        would require choosing random subsets of bits to flip.

        In a noisy device, the probability of accurately reading the 0 state might be higher
        than that of the 1 state. This makes correcting for readout more difficult. This
        function runs the program normally ``(trials//2)`` times. The other half of the time,
        it will insert an ``X`` gate prior to any ``MEASURE`` instruction and then flip the
        measured classical bit back.

        See :py:func:`run` for this function's parameter descriptions.
        """
        flipped_program = _get_flipped_protoquil_program(program)
        if trials % 2 != 0:
            raise ValueError("Using symmetrized measurement functionality requires that you "
                             "take an even number of trials.")
        half_trials = trials // 2
        flipped_program = flipped_program.wrap_in_numshots_loop(shots=half_trials)
        flipped_executable = self.compile(flipped_program)

        executable = self.compile(program.wrap_in_numshots_loop(half_trials))
        samples = self.run(executable)
        flipped_samples = self.run(flipped_executable)
        double_flipped_samples = np.logical_not(flipped_samples).astype(int)
        results = np.concatenate((samples, double_flipped_samples), axis=0)
        np.random.shuffle(results)
        return results

    @_record_call
    def run_and_measure(self, program: Program, trials: int) -> Dict[int, np.ndarray]:
        """
        Run the provided state preparation program and measure all qubits.

        This will measure all the qubits on this QuantumComputer, not just qubits
        that are used in the program.

        The returned data is a dictionary keyed by qubit index because qubits for a given
        QuantumComputer may be non-contiguous and non-zero-indexed. To turn this dictionary
        into a 2d numpy array of bitstrings, consider::

            bitstrings = qc.run_and_measure(...)
            bitstring_array = np.vstack(bitstrings[q] for q in sorted(qc.qubits())).T
            bitstring_array.shape  # (trials, len(qc.qubits()))

        .. note::

            In contrast to :py:class:`QVMConnection.run_and_measure`, this method simulates
            noise correctly for noisy QVMs. However, this method is slower for ``trials > 1``.
            For faster noise-free simulation, consider
            :py:class:`WavefunctionSimulator.run_and_measure`.

        :param program: The state preparation program to run and then measure.
        :param trials: The number of times to run the program.
        :return: A dictionary keyed by qubit index where the corresponding value is a 1D array of
            measured bits.
        """
        program = program.copy()
        program = _validate_run_and_measure_program(program)
        ro = program.declare('ro', 'BIT', len(self.qubits()))
        for i, q in enumerate(self.qubits()):
            program.inst(MEASURE(q, ro[i]))
        program.wrap_in_numshots_loop(trials)
        executable = self.compile(program)
        bitstring_array = self.run(executable=executable)
        bitstring_dict = {}
        for i, q in enumerate(self.qubits()):
            bitstring_dict[q] = bitstring_array[:, i]
        return bitstring_dict

    @_record_call
    def compile(self, program: Program,
                to_native_gates: bool = True,
                optimize: bool = True) -> Message:
        flags = [to_native_gates, optimize]
        assert all(flags) or all(not f for f in flags), "Must turn quilc all on or all off"
        quilc = all(flags)

        if quilc:
            nq_program = self.compiler.quil_to_native_quil(program)
        else:
            nq_program = program
        binary = self.compiler.native_quil_to_executable(nq_program)
        return binary

    def __str__(self) -> str:
        return self.name


@_record_call
def list_quantum_computers(connection: ForestConnection = None,
                           qpus: bool = True,
                           qvms: bool = True) -> List[str]:
    """
    List the names of available quantum computers

    :param connection: An optional :py:class:ForestConnection` object. If not specified,
        the default values for URL endpoints will be used, and your API key
        will be read from ~/.pyquil_config. If you deign to change any
        of these parameters, pass your own :py:class:`ForestConnection` object.
    :param qpus: Whether to include QPU's in the list.
    :param qvms: Whether to include QVM's in the list.
    """
    if connection is None:
        # TODO: Use this to list devices?
        connection = ForestConnection()

    qc_names: List[str] = []
    if qpus:
        # TODO: add deployed QPUs from web endpoint
        pass

    if qvms:
        qc_names += ['9q-generic-qvm', '9q-generic-noisy-qvm']

    return qc_names


def _parse_name(name: str, as_qvm: bool, noisy: bool) -> Tuple[str, bool, bool]:
    """
    Try to figure out whether we're getting a (noisy) qvm, and the associated qpu name.

    See :py:func:`get_qc` for examples of valid names + flags.
    """
    if name.endswith('noisy-qvm'):
        if as_qvm is not None and (not as_qvm):
            raise ValueError("The provided qc name indicates you are getting a noisy QVM, "
                             "but you have specified `as_qvm=False`")

        if noisy is not None and (not noisy):
            raise ValueError("The provided qc name indicates you are getting a noisy QVM, "
                             "but you have specified `noisy=False`")

        as_qvm = True
        noisy = True
        prefix = name[:-len('-noisy-qvm')]
        return prefix, as_qvm, noisy

    if name.endswith('qvm'):
        if as_qvm is not None and (not as_qvm):
            raise ValueError("The provided qc name indicates you are getting a QVM, "
                             "but you have specified `as_qvm=False`")
        as_qvm = True
        if noisy is not None:
            noisy = False
        prefix = name[:-len('-qvm')]
        return prefix, as_qvm, noisy

    if as_qvm is None:
        as_qvm = False

    if noisy is None:
        noisy = False

    return name, as_qvm, noisy


def _get_qvm_compiler_based_on_endpoint(endpoint: str = None,
                                        device: NxDevice=None) \
        -> AbstractCompiler:
    if endpoint.startswith("http"):
        return LocalQVMCompiler(endpoint=endpoint, device=device)
    elif endpoint.startswith("tcp"):
        return QVMCompiler(endpoint=endpoint, device=device)
    else:
        raise ValueError("Protocol for QVM compiler endpoints must be HTTP or TCP.")


def _get_9q_generic_qvm(connection: ForestConnection, noisy: bool) -> QuantumComputer:
    """
    A nine-qubit 3x3 square lattice.

    This uses a "generic" lattice not tied to any specific device. 9 qubits is large enough
    to do vaguely interesting algorithms and small enough to simulate quickly.

    Users interested in building their own QuantumComputer from parts may wish to look
    to this function for inspiration, but should not use this private function directly.

    :param connection: The connection to use to talk to external services
    :param noisy: Whether to construct a noisy quantum computer
    :return: A pre-configured QuantumComputer
    """
    nineq_square = nx.convert_node_labels_to_integers(nx.grid_2d_graph(3, 3))
    nineq_device = NxDevice(topology=nineq_square)
    if noisy:
        noise_model = decoherence_noise_with_asymmetric_ro(
            gates=gates_in_isa(nineq_device.get_isa()))
    else:
        noise_model = None

    name = '9q-generic-noisy-qvm' if noisy else '9q-generic-qvm'

    return QuantumComputer(name=name,
                           qam=QVM(connection=connection, noise_model=noise_model),
                           device=nineq_device,
                           compiler=_get_qvm_compiler_based_on_endpoint(
                               device=nineq_device,
                               endpoint=connection.compiler_endpoint))


def _get_unrestricted_qvm(connection: ForestConnection, noisy: bool, n_qubits: int = 34) -> QuantumComputer:
    """
    A qvm with a fully-connected topology.

    This is obviously the least realistic QVM, but who am I to tell users what they want.

    Users interested in building their own QuantumComputer from parts may wish to look
    to this function for inspiration, but should not use this private function directly.

    :param connection: The connection to use to talk to external services
    :param noisy: Whether to construct a noisy quantum computer
    :param n_qubits: 34 qubits ought to be enough for anybody.
    :return: A pre-configured QuantumComputer
    """
    fully_connected_device = NxDevice(topology=nx.complete_graph(n_qubits))
    if noisy:
        # note to developers: the noise model specifies noise for each possible gate. In a fully
        # connected topology, there are a lot.
        noise_model = decoherence_noise_with_asymmetric_ro(
            gates=gates_in_isa(fully_connected_device.get_isa()))
    else:
        noise_model = None

<<<<<<< HEAD
    return QuantumComputer(name=f'{n_qubits}q-qvm',
                           qam=QVM(connection=connection, noise_model=noise_model),
=======
    name = '9q-generic-noisy-qvm' if noisy else '9q-generic-qvm'

    return QuantumComputer(name=name,
                           qam=QVM(connection=connection,
                                   noise_model=noise_model),
>>>>>>> a0bde877
                           device=fully_connected_device,
                           compiler=_get_qvm_compiler_based_on_endpoint(
                               device=fully_connected_device,
                               endpoint=connection.compiler_endpoint))


@_record_call
def get_qc(name: str, *, as_qvm: bool = None, noisy: bool = None,
           connection: ForestConnection = None) -> QuantumComputer:
    """
    Get a quantum computer.

    A quantum computer is an object of type :py:class:`QuantumComputer` and can be backed
    either by a QVM simulator ("Quantum/Quil Virtual Machine") or a physical Rigetti QPU ("Quantum
    Processing Unit") made of superconducting qubits.

    You can choose the quantum computer to target through a combination of its name and optional
    flags. There are multiple ways to get the same quantum computer. The following are equivalent::

        >>> qc = get_qc("Aspen-0-12Q-A-noisy-qvm")
        >>> qc = get_qc("Aspen-0-12Q-A", as_qvm=True, noisy=True)

    and will construct a simulator of the 8q-agave chip with a noise model based on device
    characteristics. We also provide a means for constructing generic quantum simulators that
    are not related to a given piece of Rigetti hardware::

        >>> qc = get_qc("9q-square-qvm")
        >>> qc = get_qc("9q-square", as_qvm=True)

    Finally, you can get request a QVM with "no" topology of a given number of qubits
    (technically, it's a fully connected graph among the given number of qubits) with::

        >>> qc = get_qc("5q-qvm") # or "6q-qvm", or "34q-qvm", ...

    Redundant flags are acceptable, but conflicting flags will raise an exception::

        >>> qc = get_qc("9q-square-qvm") # qc is fully specified by its name
        >>> qc = get_qc("9q-square-qvm", as_qvm=True) # redundant, but ok
        >>> qc = get_qc("9q-square-qvm", as_qvm=False) # Error!

    Use :py:func:`list_quantum_computers` to retrieve a list of known qc names.

    This method is provided as a convenience to quickly construct and use QVM's and QPU's.
    Power users may wish to have more control over the specification of a quantum computer
    (e.g. custom noise models, bespoke topologies, etc.). This is possible by constructing
    a :py:class:`QuantumComputer` object by hand. Please refer to the documentation on
    :py:class:`QuantumComputer` for more information.

    :param name: The name of the desired quantum computer. This should correspond to a name
        returned by :py:func:`list_quantum_computers`. Names ending in "-qvm" will return
        a QVM. Names ending in "-noisy-qvm" will return a QVM with a noise model. Otherwise,
        we will return a QPU with the given name.
    :param as_qvm: An optional flag to force construction of a QVM (instead of a QPU). If
        specified and set to ``True``, a QVM-backed quantum computer will be returned regardless
        of the name's suffix
    :param noisy: An optional flag to force inclusion of a noise model. If
        specified and set to ``True``, a quantum computer with a noise model will be returned
        regardless of the name's suffix. The noise model for QVM's based on a real QPU
        is an empirically parameterized model based on real device noise characteristics.
        The generic QVM noise model is simple T1 and T2 noise plus readout error. See
        :py:func:`decoherance_noise_with_asymmetric_ro`.
    :param connection: An optional :py:class:ForestConnection` object. If not specified,
        the default values for URL endpoints, ping time, and status time will be used. Your
        user id and API key will be read from ~/.pyquil_config. If you deign to change any
        of these parameters, pass your own :py:class:`ForestConnection` object.
    :return:
    """
    if connection is None:
        connection = ForestConnection()

    full_name = name
    name, as_qvm, noisy = _parse_name(name, as_qvm, noisy)

    ma = re.fullmatch(r'(\d+)q', name)
    if ma is not None:
        n_qubits = int(ma.group(1))
        if not as_qvm:
            raise ValueError("Please name a valid device or run as a QVM")
        return _get_unrestricted_qvm(connection=connection, noisy=noisy, n_qubits=n_qubits)

    if name == '9q-generic' or name == '9q-square':
        if name == '9q-generic':
            warnings.warn("Please prefer '9q-square' instead of '9q-generic'", DeprecationWarning)

        if not as_qvm:
            raise ValueError("The device '9q-square' is only available as a QVM")
        return _get_9q_generic_qvm(connection=connection, noisy=noisy)

    device = get_lattice(name)
    if not as_qvm:
        if noisy is not None and noisy:
            warnings.warn("You have specified `noisy=True`, but you're getting a QPU. This flag "
                          "is meant for controlling noise models on QVMs.")
        return QuantumComputer(name=full_name,
                               qam=QPU(endpoint=pyquil_config.qpu_url),
                               device=device,
                               compiler=QPUCompiler(endpoint=pyquil_config.compiler_url,
                                                    device=device))

    if noisy:
        noise_model = device.noise_model
        name = "{name}-noisy-qvm".format(name=name)
    else:
        noise_model = None
        name = "{name}-qvm".format(name=name)

    return QuantumComputer(name=full_name,
                           qam=QVM(connection=connection, noise_model=noise_model),
                           device=device,
                           compiler=_get_qvm_compiler_based_on_endpoint(
                               device=device,
                               endpoint=connection.compiler_endpoint))<|MERGE_RESOLUTION|>--- conflicted
+++ resolved
@@ -296,7 +296,7 @@
 
 
 def _get_qvm_compiler_based_on_endpoint(endpoint: str = None,
-                                        device: NxDevice=None) \
+                                        device: NxDevice = None) \
         -> AbstractCompiler:
     if endpoint.startswith("http"):
         return LocalQVMCompiler(endpoint=endpoint, device=device)
@@ -328,8 +328,7 @@
     else:
         noise_model = None
 
-    name = '9q-generic-noisy-qvm' if noisy else '9q-generic-qvm'
-
+    name = '9q-square-noisy-qvm' if noisy else '9q-square-qvm'
     return QuantumComputer(name=name,
                            qam=QVM(connection=connection, noise_model=noise_model),
                            device=nineq_device,
@@ -338,7 +337,8 @@
                                endpoint=connection.compiler_endpoint))
 
 
-def _get_unrestricted_qvm(connection: ForestConnection, noisy: bool, n_qubits: int = 34) -> QuantumComputer:
+def _get_unrestricted_qvm(connection: ForestConnection, noisy: bool,
+                          n_qubits: int = 34) -> QuantumComputer:
     """
     A qvm with a fully-connected topology.
 
@@ -361,16 +361,9 @@
     else:
         noise_model = None
 
-<<<<<<< HEAD
-    return QuantumComputer(name=f'{n_qubits}q-qvm',
+    name = f'{n_qubits}q-noisy-qvm' if noisy else f'{n_qubits}q-qvm'
+    return QuantumComputer(name=name,
                            qam=QVM(connection=connection, noise_model=noise_model),
-=======
-    name = '9q-generic-noisy-qvm' if noisy else '9q-generic-qvm'
-
-    return QuantumComputer(name=name,
-                           qam=QVM(connection=connection,
-                                   noise_model=noise_model),
->>>>>>> a0bde877
                            device=fully_connected_device,
                            compiler=_get_qvm_compiler_based_on_endpoint(
                                device=fully_connected_device,
@@ -472,10 +465,8 @@
 
     if noisy:
         noise_model = device.noise_model
-        name = "{name}-noisy-qvm".format(name=name)
     else:
         noise_model = None
-        name = "{name}-qvm".format(name=name)
 
     return QuantumComputer(name=full_name,
                            qam=QVM(connection=connection, noise_model=noise_model),
