--- conflicted
+++ resolved
@@ -111,11 +111,7 @@
         return self.qam.load(executable) \
             .run() \
             .wait() \
-<<<<<<< HEAD
-            .read_from_memory_region(region_name="ro", offsets=classical_addresses)
-=======
             .read_from_memory_region(region_name="ro")
->>>>>>> 962f0c69
 
     @_record_call
     def run_symmetrized_readout(self, program, trials, classical_addresses):
