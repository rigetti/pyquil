##############################################################################
# Copyright 2018 Rigetti Computing
#
#    Licensed under the Apache License, Version 2.0 (the "License");
#    you may not use this file except in compliance with the License.
#    You may obtain a copy of the License at
#
#        http://www.apache.org/licenses/LICENSE-2.0
#
#    Unless required by applicable law or agreed to in writing, software
#    distributed under the License is distributed on an "AS IS" BASIS,
#    WITHOUT WARRANTIES OR CONDITIONS OF ANY KIND, either express or implied.
#    See the License for the specific language governing permissions and
#    limitations under the License.
##############################################################################
from abc import ABC, abstractmethod
from dataclasses import dataclass
import dataclasses
from typing import Any, Dict, List, Optional, Sequence, Union
import json

from qcs_sdk import QCSClient
from qcs_sdk.qpu.isa import InstructionSetArchitecture
from qcs_sdk.compiler.quilc import compile_program, CompilerOpts, TargetDevice

from pyquil._version import pyquil_version
from pyquil.api._compiler_client import CompilerClient
from pyquil.external.rpcq import compiler_isa_to_target_quantum_processor
from pyquil.paulis import PauliTerm
from pyquil.quantum_processor import AbstractQuantumProcessor
from pyquil.quil import Program
from pyquil.quilatom import MemoryReference
from pyquil.quilbase import Gate
from rpcq.messages import ParameterSpec


class QuilcVersionMismatch(Exception):
    pass


class QuilcNotRunning(Exception):
    pass


@dataclass
class EncryptedProgram:
    """
    Encrypted binary, executable on a QPU.
    """

    program: str
    """String representation of an encrypted Quil program."""

    memory_descriptors: Dict[str, ParameterSpec]
    """Descriptors for memory executable's regions, mapped by name."""

    ro_sources: Dict[MemoryReference, str]
    """Readout sources, mapped by memory reference."""

    recalculation_table: List[str]
    """A mapping from memory references to the original gate arithmetic."""

    def copy(self) -> "EncryptedProgram":
        """
        Return a deep copy of this EncryptedProgram.
        """
        return dataclasses.replace(self)


QuantumExecutable = Union[EncryptedProgram, Program]


class AbstractCompiler(ABC):
    """The abstract interface for a compiler."""

    def __init__(
        self,
        *,
        quantum_processor: AbstractQuantumProcessor,
        timeout: float,
        client_configuration: Optional[QCSClient] = None,
    ) -> None:
        self.quantum_processor = quantum_processor
        self._timeout = timeout

        self._client_configuration = client_configuration or QCSClient.load()

        self._compiler_client = CompilerClient(
            client_configuration=self._client_configuration,
            request_timeout=timeout,
        )

        self._connect()

    def get_version_info(self) -> Dict[str, Any]:
        """
        Return version information for this compiler and its dependencies.

        :return: Dictionary of version information.
        """
        return {"quilc": self._compiler_client.get_version()}

    def quil_to_native_quil(self, program: Program, *, protoquil: Optional[bool] = None) -> Program:
        """
        Convert a Quil program into native Quil, which is supported for execution on a QPU.
        """

        # convert the pyquil ``TargetDevice`` to the qcs_sdk ``TargetDevice``
        compiler_isa = self.quantum_processor.to_compiler_isa()
        target_device_json = json.dumps(compiler_isa_to_target_quantum_processor(compiler_isa).asdict())  # type: ignore
        target_device = TargetDevice.from_json(target_device_json)

        result = compile_program(
            quil=program.out(calibrations=False),
            target=target_device,
            client=self._client_configuration,
            options=CompilerOpts(protoquil=protoquil, timeout=self._compiler_client.timeout),
        )

        native_program = Program(result.program)
        native_program.num_shots = program.num_shots
<<<<<<< HEAD
=======
        native_program._calibrations = program._calibrations
        native_program._waveforms = program._waveforms
>>>>>>> 74c019a4
        native_program.native_quil_metadata = result.native_quil_metadata

        return native_program

    def _connect(self) -> None:
        try:
            _check_quilc_version(self._compiler_client.get_version())
        except TimeoutError:
            raise QuilcNotRunning(
                f"Request to quilc at {self._compiler_client.base_url} timed out. "
                "This could mean that quilc is not running, is not reachable, or is "
                "responding slowly. See the Troubleshooting Guide: "
                "{DOCS_URL}/troubleshooting.html"
            )

    @abstractmethod
    def native_quil_to_executable(self, nq_program: Program, **kwargs: Any) -> QuantumExecutable:
        """
        Compile a native quil program to a binary executable.

        :param nq_program: Native quil to compile
        :return: An (opaque) binary executable
        """

    def reset(self) -> None:
        """
        Reset the state of the this compiler.
        """
        pass


def _check_quilc_version(version: str) -> None:
    """
    Verify that there is no mismatch between pyquil and quilc versions.

    :param version: quilc version.
    """
    major, minor, _ = map(int, version.split("."))
    if major == 1 and minor < 8:
        raise QuilcVersionMismatch(
            "Must use quilc >= 1.8.0 with pyquil >= 2.8.0, but you " f"have quilc {version} and pyquil {pyquil_version}"
        )


class AbstractBenchmarker(ABC):
    @abstractmethod
    def apply_clifford_to_pauli(self, clifford: Program, pauli_in: PauliTerm) -> PauliTerm:
        r"""
        Given a circuit that consists only of elements of the Clifford group,
        return its action on a PauliTerm.

        In particular, for Clifford C, and Pauli P, this returns the PauliTerm
        representing PCP^{\dagger}.

        :param clifford: A Program that consists only of Clifford operations.
        :param pauli_in: A PauliTerm to be acted on by clifford via conjugation.
        :return: A PauliTerm corresponding to pauli_in * clifford * pauli_in^{\dagger}
        """

    @abstractmethod
    def generate_rb_sequence(
        self,
        depth: int,
        gateset: Sequence[Gate],
        seed: Optional[int] = None,
        interleaver: Optional[Program] = None,
    ) -> List[Program]:
        """
        Construct a randomized benchmarking experiment on the given qubits, decomposing into
        gateset. If interleaver is not provided, the returned sequence will have the form

            C_1 C_2 ... C_(depth-1) C_inv ,

        where each C is a Clifford element drawn from gateset, C_{< depth} are randomly selected,
        and C_inv is selected so that the entire sequence composes to the identity.  If an
        interleaver G (which must be a Clifford, and which will be decomposed into the native
        gateset) is provided, then the sequence instead takes the form

            C_1 G C_2 G ... C_(depth-1) G C_inv .

        The JSON response is a list of lists of indices, or Nones. In the former case, they are the
        index of the gate in the gateset.

        :param int depth: The number of Clifford gates to include in the randomized benchmarking
         experiment. This is different than the number of gates in the resulting experiment.
        :param list gateset: A list of pyquil gates to decompose the Clifford elements into. These
         must generate the clifford group on the qubits of interest. e.g. for one qubit
         [RZ(np.pi/2), RX(np.pi/2)].
        :param seed: A positive integer used to seed the PRNG.
        :param interleaver: A Program object that encodes a Clifford element.
        :return: A list of pyquil programs. Each pyquil program is a circuit that represents an
         element of the Clifford group. When these programs are composed, the resulting Program
         will be the randomized benchmarking experiment of the desired depth. e.g. if the return
         programs are called cliffords then `sum(cliffords, Program())` will give the randomized
         benchmarking experiment, which will compose to the identity program.
        """<|MERGE_RESOLUTION|>--- conflicted
+++ resolved
@@ -20,7 +20,6 @@
 import json
 
 from qcs_sdk import QCSClient
-from qcs_sdk.qpu.isa import InstructionSetArchitecture
 from qcs_sdk.compiler.quilc import compile_program, CompilerOpts, TargetDevice
 
 from pyquil._version import pyquil_version
@@ -119,11 +118,6 @@
 
         native_program = Program(result.program)
         native_program.num_shots = program.num_shots
-<<<<<<< HEAD
-=======
-        native_program._calibrations = program._calibrations
-        native_program._waveforms = program._waveforms
->>>>>>> 74c019a4
         native_program.native_quil_metadata = result.native_quil_metadata
 
         return native_program
