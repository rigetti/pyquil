--- conflicted
+++ resolved
@@ -13,25 +13,13 @@
 #    See the License for the specific language governing permissions and
 #    limitations under the License.
 ##############################################################################
-<<<<<<< HEAD
 from importlib.metadata import version
+from packaging.version import parse
 
 pyquil_version = version(__package__)
-=======
-import sys
-from packaging.version import parse
-
-
-if sys.version_info < (3, 8):
-    from importlib_metadata import version
-else:
-    from importlib.metadata import version
-
-pyquil_version = version(__package__)  # type: ignore
 pyquil_docs_version = parse(pyquil_version).base_version or "stable"
 
 DOCS_URL = f"https://pyquil-docs.rigetti.com/en/{pyquil_docs_version}"
 """
 The URL of the hosted docs for this package version.
-"""
->>>>>>> 673928a8
+"""