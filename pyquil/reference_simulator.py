import warnings

import numpy as np
from numpy.random.mtrand import RandomState
from typing import Union, List, Sequence

from pyquil.gate_matrices import P0, P1, KRAUS_OPS, QUANTUM_GATES
from pyquil.paulis import PauliTerm, PauliSum
from pyquil.pyqvm import AbstractQuantumSimulator
from pyquil.quilbase import Gate
from pyquil.unitary_tools import lifted_gate_matrix, lifted_gate, all_bitstrings


def _term_expectation(wf, term: PauliTerm, n_qubits):
    # Computes <psi|XYZ..XXZ|psi>
    wf2 = wf
    for qubit_i, op_str in term._ops.items():
        # Re-use QUANTUM_GATES since it has X, Y, Z
        op_mat = QUANTUM_GATES[op_str]
        op_mat = lifted_gate_matrix(matrix=op_mat, qubit_inds=[qubit_i], n_qubits=n_qubits)
        wf2 = op_mat @ wf2

    # `wf2` is XYZ..XXZ|psi>
    # hit it with a <psi| i.e. `wf.dag`
    return term.coefficient * (wf.conj().T @ wf2)


class ReferenceWavefunctionSimulator(AbstractQuantumSimulator):
    def __init__(self, n_qubits: int, rs: RandomState = None):
        """
        A wavefunction simulator that prioritizes readability over performance.

        Please consider using
        :py:class:`PyQVM(..., wf_simulator_type=ReferenceWavefunctionSimulator)` rather
        than using this class directly.

        This class uses a flat state-vector of length 2^n_qubits to store wavefunction
        amplitudes. The basis is taken to be bitstrings ordered lexicographically with
        qubit 0 as the rightmost bit. This is the same as the Rigetti Lisp QVM.

        :param n_qubits: Number of qubits to simulate.
        :param rs: a RandomState (should be shared with the owning :py:class:`PyQVM`) for
            doing anything stochastic. A value of ``None`` disallows doing anything stochastic.
        """
        self.n_qubits = n_qubits
        self.rs = rs

        self.wf = np.zeros(2 ** n_qubits, dtype=np.complex128)
        self.wf[0] = complex(1.0, 0)

    def sample_bitstrings(self, n_samples):
        """
        Sample bitstrings from the distribution defined by the wavefunction.

        Qubit 0 is at ``out[:, 0]``.

        :param n_samples: The number of bitstrings to sample
        :return: An array of shape (n_samples, n_qubits)
        """
        if self.rs is None:
            raise ValueError("You have tried to perform a stochastic operation without setting the "
                             "random state of the simulator. Might I suggest using a PyQVM object?")
        probabilities = np.abs(self.wf) ** 2
        possible_bitstrings = all_bitstrings(self.n_qubits)
        inds = self.rs.choice(2 ** self.n_qubits, n_samples, p=probabilities)
        bitstrings = possible_bitstrings[inds, :]
        bitstrings = np.flip(bitstrings, axis=1)  # qubit ordering: 0 on the left.
        return bitstrings

    def do_gate(self, gate: Gate):
        """
        Perform a gate.

        :return: ``self`` to support method chaining.
        """
        unitary = lifted_gate(gate=gate, n_qubits=self.n_qubits)
        self.wf = unitary.dot(self.wf)
        return self

    def do_gate_matrix(self, matrix: np.ndarray, qubits: Sequence[int]):
        """
        Apply an arbitrary unitary; not necessarily a named gate.

        :param matrix: The unitary matrix to apply. No checks are done.
        :param qubits: The qubits to apply the unitary to.
        :return: ``self`` to support method chaining.
        """
        unitary = lifted_gate_matrix(matrix, list(qubits), n_qubits=self.n_qubits)
        self.wf = unitary.dot(self.wf)
        return self

    def do_measurement(self, qubit: int) -> int:
        """
        Measure a qubit, collapse the wavefunction, and return the measurement result.

        :param qubit: Index of the qubit to measure.
        :return: measured bit
        """
        if self.rs is None:
            raise ValueError("You have tried to perform a stochastic operation without setting the "
                             "random state of the simulator. Might I suggest using a PyQVM object?")
        # lift projective measure operator to Hilbert space
        # prob(0) = <psi P0 | P0 psi> = psi* . P0* . P0 . psi
        measure_0 = lifted_gate_matrix(matrix=P0, qubit_inds=[qubit], n_qubits=self.n_qubits)
        proj_psi = measure_0 @ self.wf
        prob_zero = np.conj(proj_psi).T @ proj_psi

        # generate random number to 'roll' for measure
        if self.rs.uniform() < prob_zero:
            # decohere state using the measure_0 operator
            unitary = measure_0 @ (np.eye(2 ** self.n_qubits) / np.sqrt(prob_zero))
            self.wf = unitary.dot(self.wf)
            return 0
        else:  # measure one
            measure_1 = lifted_gate_matrix(matrix=P1, qubit_inds=[qubit], n_qubits=self.n_qubits)
            unitary = measure_1 @ (np.eye(2 ** self.n_qubits) / np.sqrt(1 - prob_zero))
            self.wf = unitary.dot(self.wf)
            return 1

    def expectation(self, operator: Union[PauliTerm, PauliSum]):
        """
        Compute the expectation of an operator.

        :param operator: The operator
        :return: The operator's expectation value
        """
        if not isinstance(operator, PauliSum):
            operator = PauliSum([operator])

        return sum(_term_expectation(self.wf, term, n_qubits=self.n_qubits) for term in operator)

    def reset(self):
        """
        Reset the wavefunction to the |000...00> state.

        :return: ``self`` to support method chaining.
        """
        self.wf.fill(0)
        self.wf[0] = complex(1.0, 0)
        return self

    def do_post_gate_noise(self, noise_type: str, noise_prob: float,
                           qubits: List[int]) -> 'AbstractQuantumSimulator':
        raise NotImplementedError("The reference wavefunction simulator cannot handle noise")


class ReferenceDensitySimulator(AbstractQuantumSimulator):
    """
    A density matrix simulator that prioritizes readability over performance.

    Please consider using
    :py:class:`PyQVM(..., wf_simulator_type=ReferenceDensitySimulator)` rather
    than using this class directly.

    This class uses a dense matrix of shape ``(2^n_qubits, 2^n_qubits)`` to store the
    density matrix.

    :param n_qubits: Number of qubits to simulate.
    :param rs: a RandomState (should be shared with the owning :py:class:`PyQVM`) for
        doing anything stochastic. A value of ``None`` disallows doing anything stochastic.
    """

    def __init__(self, n_qubits: int, rs: RandomState = None):
        self.n_qubits = n_qubits
        self.rs = rs
        self.density = np.zeros((2 ** n_qubits, 2 ** n_qubits), dtype=np.complex128)
        self.density[0, 0] = complex(1.0, 0)

    def sample_bitstrings(self, n_samples):
        """
        Sample bitstrings from the distribution defined by the wavefunction.

        Qubit 0 is at ``out[:, 0]``.

        :param n_samples: The number of bitstrings to sample
        :return: An array of shape (n_samples, n_qubits)
        """
        if self.rs is None:
            raise ValueError("You have tried to perform a stochastic operation without setting the "
                             "random state of the simulator. Might I suggest using a PyQVM object?")
<<<<<<< HEAD
        
=======
>>>>>>> e79c4b79
        # for np.real_if_close the actual tolerance is (machine_eps *tol_factor). If we use
        tol_factor = 1e8
        # then the overall tolerance is \approx 2e-8
        probabilities = np.real_if_close(np.diagonal(self.density), tol=tol_factor)
        # Next deal with small positive and negative probs by setting them to zero
        machine_eps = np.finfo(float).eps
        probabilities = [0 if np.abs(p) < machine_eps * tol_factor else p for p in probabilities]
        # Ensure they sum to one
        probabilities = probabilities / np.sum(probabilities)
        possible_bitstrings = all_bitstrings(self.n_qubits)
        inds = self.rs.choice(2 ** self.n_qubits, n_samples, p=probabilities)
        bitstrings = possible_bitstrings[inds, :]
        bitstrings = np.flip(bitstrings, axis=1)  # qubit ordering: 0 on the left.
        return bitstrings

    def do_gate(self, gate: Gate) -> 'AbstractQuantumSimulator':
        """
        Perform a gate.

        :return: ``self`` to support method chaining.
        """
        unitary = lifted_gate(gate=gate, n_qubits=self.n_qubits)
        self.density = unitary.dot(self.density).dot(np.conj(unitary).T)
        return self

    def do_gate_matrix(self, matrix: np.ndarray,
                       qubits: Sequence[int]) -> 'AbstractQuantumSimulator':
        """
        Apply an arbitrary unitary; not necessarily a named gate.

        :param matrix: The unitary matrix to apply. No checks are done
        :param qubits: A list of qubits to apply the unitary to.
        :return: ``self`` to support method chaining.
        """
        unitary = lifted_gate_matrix(matrix=matrix, qubit_inds=qubits, n_qubits=self.n_qubits)
        self.density = unitary.dot(self.density).dot(np.conj(unitary).T)
        return self

    def do_measurement(self, qubit: int) -> int:
        """
        Measure a qubit and collapse the wavefunction

        :return: The measurement result. A 1 or a 0.
        """
        if self.rs is None:
            raise ValueError("You have tried to perform a stochastic operation without setting the "
                             "random state of the simulator. Might I suggest using a PyQVM object?")
        measure_0 = lifted_gate_matrix(matrix=P0, qubit_inds=[qubit], n_qubits=self.n_qubits)
        prob_zero = np.trace(measure_0 @ self.density)

        # generate random number to 'roll' for measurement
        if self.rs.uniform() < prob_zero:
            # decohere state using the measure_0 operator
            unitary = measure_0 @ (np.eye(2 ** self.n_qubits) / np.sqrt(prob_zero))
            self.density = unitary.dot(self.density).dot(np.conj(unitary.T))
            return 0
        else:  # measure one
            measure_1 = lifted_gate_matrix(matrix=P1, qubit_inds=[qubit], n_qubits=self.n_qubits)
            unitary = measure_1 @ (np.eye(2 ** self.n_qubits) / np.sqrt(1 - prob_zero))
            self.density = unitary.dot(self.density).dot(np.conj(unitary.T))
            return 1

    def expectation(self, operator: Union[PauliTerm, PauliSum]):
        raise NotImplementedError("To implement")

    def reset(self) -> 'AbstractQuantumSimulator':
        self.density.fill(0)
        self.density[0, 0] = complex(1.0, 0)
        return self

    def do_post_gate_noise(self, noise_type: str, noise_prob: float, qubits: List[int]):
        kraus_ops = KRAUS_OPS[noise_type](p=noise_prob)
        if np.isclose(noise_prob, 0.0):
            warnings.warn(f"Skipping {noise_type} post-gate noise because noise_prob is close to 0")
            return self

        for q in qubits:
            new_density = np.zeros_like(self.density)
            for kraus_op in kraus_ops:
                lifted_kraus_op = lifted_gate_matrix(matrix=kraus_op, qubit_inds=[q],
                                                     n_qubits=self.n_qubits)
                new_density += lifted_kraus_op.dot(self.density).dot(np.conj(lifted_kraus_op.T))
            self.density = new_density
        return self<|MERGE_RESOLUTION|>--- conflicted
+++ resolved
@@ -178,10 +178,7 @@
         if self.rs is None:
             raise ValueError("You have tried to perform a stochastic operation without setting the "
                              "random state of the simulator. Might I suggest using a PyQVM object?")
-<<<<<<< HEAD
-        
-=======
->>>>>>> e79c4b79
+
         # for np.real_if_close the actual tolerance is (machine_eps *tol_factor). If we use
         tol_factor = 1e8
         # then the overall tolerance is \approx 2e-8
