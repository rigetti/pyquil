--- conflicted
+++ resolved
@@ -1139,7 +1139,6 @@
     assert _eval_as_np_pi(more_less_trivial_pi) == _eval_as_np_pi(exp)
 
 
-<<<<<<< HEAD
 class TestProgram:
     def test_calibrations(self, snapshot: SnapshotAssertion):
         program = Program(
@@ -1165,7 +1164,8 @@
             (isinstance(frame, Frame) and isinstance(def_frame, DefFrame) for frame, def_frame in frames.items())
         )
         assert frames == snapshot
-=======
+
+
 def test_copy_everything_except_instructions():
     """Test for https://github.com/rigetti/pyquil/issues/1613"""
     program = Program(
@@ -1180,5 +1180,4 @@
     )
     program = program.copy_everything_except_instructions()
     assert len(program.instructions) == 0  # the purpose of copy_everything_except_instructions()
-    assert len(program.declarations) == 0  # this is a view on the instructions member; must be consistent
->>>>>>> 00eaf2cd
+    assert len(program.declarations) == 0  # this is a view on the instructions member; must be consistent