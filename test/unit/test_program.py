--- conflicted
+++ resolved
@@ -2,14 +2,9 @@
 from syrupy.assertion import SnapshotAssertion
 
 from pyquil import Program
-<<<<<<< HEAD
-from pyquil.quil import AbstractInstruction, Declare, Measurement, MemoryReference
+from pyquil.quil import AbstractInstruction, Declare, Measurement
 from pyquil.quilbase import Reset, ResetQubit, Delay, DelayFrames, DelayQubits, Frame
-=======
-from pyquil.quilatom import Label
-from pyquil.quilbase import MemoryReference
-from pyquil.quil import AbstractInstruction, Declare, Measurement
->>>>>>> e0f82bee
+from pyquil.quilatom import Label, MemoryReference
 from pyquil.experiment._program import (
     measure_qubits,
     parameterized_single_qubit_measurement_basis,
