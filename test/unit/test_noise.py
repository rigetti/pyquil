--- conflicted
+++ resolved
@@ -295,17 +295,6 @@
     mock_qc.run.side_effect = [
         QAMExecutionResult(
             executable=None,
-<<<<<<< HEAD
-            readout_data={
-                "ro": np.array([[0]]) * int(round(p00 * trials)) + np.array([[1]]) * int(round((1 - p00) * trials))
-            },
-        ),  # I gate results
-        QAMExecutionResult(
-            executable=None,
-            readout_data={
-                "ro": np.array([[1]]) * int(round(p11 * trials)) + np.array([[0]]) * int(round((1 - p11) * trials))
-            },
-=======
             data=ExecutionData(
                 result_data=ResultData(
                     QVMResultData.from_memory_map(
@@ -337,7 +326,6 @@
                     )
                 )
             ),
->>>>>>> 23f2fd32
         ),  # X gate results
     ]
     ap_target = np.array([[p00, 1 - p11], [1 - p00, p11]])
