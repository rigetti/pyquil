#!/usr/bin/env python
##############################################################################
# Copyright 2016-2017 Rigetti Computing
#
#    Licensed under the Apache License, Version 2.0 (the "License");
#    you may not use this file except in compliance with the License.
#    You may obtain a copy of the License at
#
#        http://www.apache.org/licenses/LICENSE-2.0
#
#    Unless required by applicable law or agreed to in writing, software
#    distributed under the License is distributed on an "AS IS" BASIS,
#    WITHOUT WARRANTIES OR CONDITIONS OF ANY KIND, either express or implied.
#    See the License for the specific language governing permissions and
#    limitations under the License.
##############################################################################

import os
import re
<<<<<<< HEAD
import sys
=======
>>>>>>> a69893d4

from setuptools import setup, find_packages

HERE = os.path.abspath(os.path.dirname(__file__))

<<<<<<< HEAD
if sys.version_info < (3,):
    raise ImportError('\n'.join([
        'PyQuil 2.0+ requires Python 3'
        '',
        'To install the most recent version with support for Python 2, make sure you',
        'have pip >= 9.0 as well as setuptools >= 24.2:',
        '',
        ' $ pip install pip setuptools --upgrade',
        '',
        'Then you can either',
        '',
        '- install an older version of PyQuil:',
        '',
        " $ pip install 'pyquil<2.0'",
        '',
        '- Upgrade your system to use Python 3.', ]))

=======
>>>>>>> a69893d4

def read(*parts):
    with open(os.path.join(HERE, *parts), 'r') as fp:
        return fp.read()


def find_version(*file_paths):
    version_file = read(*file_paths)
    version_match = re.search(r"^__version__ = ['\"]([^'\"]*)['\"]", version_file, re.M)
    if version_match:
        return version_match.group(1)
    raise RuntimeError("Unable to find version string.")


setup(
    name="pyquil",
    version=find_version('pyquil', '__init__.py'),
    author="Rigetti Computing",
    author_email="softapps@rigetti.com",
    description="A Python library to generate Quantum Instruction Language (Quil) Programs.",
    url="https://github.com/rigetticomputing/pyquil.git",
    packages=find_packages(exclude=["*.tests", "*.tests.*", "tests.*", "tests"]),
    license="LICENSE",
    install_requires=[
        'contextvars == 2.2',
        'numpy >= 1.10',
        'matplotlib >= 1.5',
        'requests >= 2.4.2',
        'typing >= 3.6',
        'urllib3 >= 1.21.1',
        "antlr4-python3-runtime>=4.7",
    ],
    setup_requires=['pytest-runner'],
    tests_require=[
        'pytest >= 3.0.0',
        'mock',
    ],
    test_suite='pyquil.tests',
    entry_points={
        'console_scripts': ['pyquil-config-setup=pyquil.setup.pyquil_config_setup:main']
    },
    keywords='quantum quil programming hybrid',
    python_requires=">=3.5",
)<|MERGE_RESOLUTION|>--- conflicted
+++ resolved
@@ -17,16 +17,12 @@
 
 import os
 import re
-<<<<<<< HEAD
 import sys
-=======
->>>>>>> a69893d4
 
 from setuptools import setup, find_packages
 
 HERE = os.path.abspath(os.path.dirname(__file__))
 
-<<<<<<< HEAD
 if sys.version_info < (3,):
     raise ImportError('\n'.join([
         'PyQuil 2.0+ requires Python 3'
@@ -44,8 +40,6 @@
         '',
         '- Upgrade your system to use Python 3.', ]))
 
-=======
->>>>>>> a69893d4
 
 def read(*parts):
     with open(os.path.join(HERE, *parts), 'r') as fp:
