[tool.poetry]
name = "pyquil"
version = "4.11.0"
description = "A Python library for creating Quantum Instruction Language (Quil) programs."
authors = ["Rigetti Computing <softapps@rigetti.com>"]
readme = "README.md"
repository = "https://github.com/rigetti/pyquil.git"
documentation = "https://pyquil-docs.rigetti.com"
license = "Apache-2.0"
classifiers = [
  "Development Status :: 5 - Production/Stable",
  "License :: OSI Approved :: Apache Software License",
  "Programming Language :: Python :: 3.8",
  "Programming Language :: Python :: 3.9",
  "Operating System :: OS Independent",
]
keywords = ["quantum", "quil", "programming", "hybrid"]
packages = [{ include = "pyquil" }]
exclude = ["pyquil/conftest.py"]

[tool.poetry.dependencies]
python = "^3.9,<=3.14"
numpy = "^1.25"
scipy = "^1.11"
rpcq = "^3.11.0"
networkx = ">=2.5"
qcs-sdk-python = "0.17.9"
<<<<<<< HEAD
tenacity = "^8.2.2"
types-python-dateutil = "^2.8.19"
types-retry = "^0.9.9"
typing-extensions = "4.12.2"
=======
>>>>>>> 6665757a
packaging = "^23.1"
deprecated = "^1.2.14"
types-deprecated = "^1.2.9.3"

# latex extra
ipython = { version = "^8.16.0", optional = true }

# docs extra
Sphinx = { version = "^7.3.7", optional = true }
sphinx-rtd-theme = { version = "^1.3.0,<=2.0.0", optional = true }
nbsphinx = { version = "^0.9.3", optional = true }
myst-parser = { version = "^3.0.1", optional = true }
pandoc = {version = "2.4b0", optional = true}
<<<<<<< HEAD
matplotlib = {version = "^3.7.1", optional = true}
matplotlib-inline = {version = "^0.1.6", optional = true}
seaborn = {version = "^0.12.2", optional = true}
deprecated = "^1.2.13"
types-deprecated = "^1.2.9.2"

[tool.poetry.dev-dependencies]
asv = "0.6.1"
black = "^22.8.0"
flake8 = "^3.8.1"
pytest = "^7.4.0"
pytest-cov = "^4.1.0"
mypy = "^1.5.0"
toml = "^0.10.2"
pytest-xdist = "^3.3.1"
pytest-rerunfailures = "^12.0.0"
pytest-timeout = "^1.4.2"
pytest-mock = "^3.11.1"
respx = "^0.20"
nest-asyncio = "^1.5.6"
mock = { version = "^4.0", python = "<3.8" }
syrupy = "^3.0.6"
=======
matplotlib = {version = "^3.9.0", optional = true}
matplotlib-inline = {version = "^0.1.7", optional = true}
seaborn = {version = "^0.13.2", optional = true}
>>>>>>> 6665757a

[tool.poetry.extras]
latex = ["ipython"]
docs = ["Sphinx", "sphinx-rtd-theme", "nbsphinx", "myst-parser", "pandoc", "matplotlib", "matlotlib-inline", "seaborn", "toml"]

[tool.poetry.group.dev.dependencies]
typing-extensions = "^4.12.0"
setuptools = {version = "^69.0.2", python = ">=3.12"}
ruff = "^0.4.6"
pytest = "^8.2.0"
pytest-cov = "^5.0.0"
mypy = "^1.10.0"
toml = "^0.10.2"
pytest-xdist = "^3.6.1"
pytest-rerunfailures = "^14.0.0"
pytest-timeout = "^2.3.1"
pytest-mock = "^3.14.0"
respx = "^0.21.1"
syrupy = "^4.6.1"


[tool.ruff]
exclude = [
    ".bzr",
    ".direnv",
    ".eggs",
    ".git",
    ".git-rewrite",
    ".hg",
    ".ipynb_checkpoints",
    ".mypy_cache",
    ".nox",
    ".pants.d",
    ".pyenv",
    ".pytest_cache",
    ".pytype",
    ".ruff_cache",
    ".svn",
    ".tox",
    ".venv",
    ".vscode",
    "__pypackages__",
    "_build",
    "buck-out",
    "build",
    "dist",
    "node_modules",
    "site-packages",
    "venv",
]
line-length = 120
indent-width = 4
target-version = "py39"

[tool.ruff.lint]
select = ["D", "E4", "E7", "E9", "F", "I", "B", "S", "UP", "W"]
ignore = [
  "D105",  # Allow missing documentation in dunder method.
  "D203",  # This conflicts with D211.
  "D213",  # This conflicts with D212.
]
# Allow fix for all enabled rules (when `--fix`) is provided.
fixable = ["ALL"]
unfixable = []
# Allow unused variables when underscore-prefixed.
dummy-variable-rgx = "^(_+|(_+[a-zA-Z0-9_]*[a-zA-Z0-9]+?))$"

[tool.ruff.format]
quote-style = "double"
indent-style = "space"
skip-magic-trailing-comma = false
line-ending = "auto"
docstring-code-format = true
docstring-code-line-length = "dynamic"

[tool.pytest.ini_options]
filterwarnings = ["ignore::DeprecationWarning:pyquil.*:", "ignore::DeprecationWarning:test.unit.*:"]

[build-system]
requires = ["poetry-core>=1.0.0"]
build-backend = "poetry.core.masonry.api"<|MERGE_RESOLUTION|>--- conflicted
+++ resolved
@@ -25,13 +25,6 @@
 rpcq = "^3.11.0"
 networkx = ">=2.5"
 qcs-sdk-python = "0.17.9"
-<<<<<<< HEAD
-tenacity = "^8.2.2"
-types-python-dateutil = "^2.8.19"
-types-retry = "^0.9.9"
-typing-extensions = "4.12.2"
-=======
->>>>>>> 6665757a
 packaging = "^23.1"
 deprecated = "^1.2.14"
 types-deprecated = "^1.2.9.3"
@@ -45,34 +38,9 @@
 nbsphinx = { version = "^0.9.3", optional = true }
 myst-parser = { version = "^3.0.1", optional = true }
 pandoc = {version = "2.4b0", optional = true}
-<<<<<<< HEAD
-matplotlib = {version = "^3.7.1", optional = true}
-matplotlib-inline = {version = "^0.1.6", optional = true}
-seaborn = {version = "^0.12.2", optional = true}
-deprecated = "^1.2.13"
-types-deprecated = "^1.2.9.2"
-
-[tool.poetry.dev-dependencies]
-asv = "0.6.1"
-black = "^22.8.0"
-flake8 = "^3.8.1"
-pytest = "^7.4.0"
-pytest-cov = "^4.1.0"
-mypy = "^1.5.0"
-toml = "^0.10.2"
-pytest-xdist = "^3.3.1"
-pytest-rerunfailures = "^12.0.0"
-pytest-timeout = "^1.4.2"
-pytest-mock = "^3.11.1"
-respx = "^0.20"
-nest-asyncio = "^1.5.6"
-mock = { version = "^4.0", python = "<3.8" }
-syrupy = "^3.0.6"
-=======
 matplotlib = {version = "^3.9.0", optional = true}
 matplotlib-inline = {version = "^0.1.7", optional = true}
 seaborn = {version = "^0.13.2", optional = true}
->>>>>>> 6665757a
 
 [tool.poetry.extras]
 latex = ["ipython"]
@@ -90,6 +58,7 @@
 pytest-rerunfailures = "^14.0.0"
 pytest-timeout = "^2.3.1"
 pytest-mock = "^3.14.0"
+pytest-benchmark = "4.0.0"
 respx = "^0.21.1"
 syrupy = "^4.6.1"
 
