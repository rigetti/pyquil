[tool.poetry]
name = "pyquil"
<<<<<<< HEAD
version = "4.0.0-rc.4"
=======
version = "4.0.0-rc.7"
>>>>>>> a481f5cf
description = "A Python library for creating Quantum Instruction Language (Quil) programs."
authors = ["Rigetti Computing <softapps@rigetti.com>"]
readme = "README.md"
repository = "https://github.com/rigetti/pyquil.git"
documentation = "https://pyquil-docs.rigetti.com"
license = "Apache-2.0"
classifiers = [
  "Development Status :: 5 - Production/Stable",
  "License :: OSI Approved :: Apache Software License",
  "Programming Language :: Python :: 3.7",
  "Programming Language :: Python :: 3.8",
  "Programming Language :: Python :: 3.9",
  "Operating System :: OS Independent",
]
keywords = ["quantum", "quil", "programming", "hybrid"]
packages = [{ include = "pyquil" }]

[tool.poetry.dependencies]
python = "^3.8,<3.11"
numpy = "^1.21"
scipy = "^1.7.3"
lark = "^0.11.1"
rpcq = "^3.10.0"
networkx = "^2.5"
importlib-metadata = { version = ">=3.7.3,<5", python = "<3.8" }
qcs-sdk-python = { git = "https://github.com/rigetti/qcs-sdk-rust", subdirectory = "crates/python", branch = "reexport-quil-py" }
qcs-api-client = ">=0.21.0,<0.22.0"
retry = "^0.9.2"
types-python-dateutil = "^2.8.19"
types-retry = "^0.9.9"

# latex extra
ipython = { version = "^7.21.0", optional = true }

# docs extra
Sphinx = { version = "^4.0.2", optional = true }
sphinx-rtd-theme = { version = "^0.5.2", optional = true }
nbsphinx = { version = "^0.8.6", optional = true }
recommonmark = { version = "^0.7.1", optional = true }
deprecation = "^2.1.0"

[tool.poetry.dev-dependencies]
black = "^22.8.0"
flake8 = "^3.8.1"
pytest = "^6.2.2"
pytest-cov = "^2.11.1"
mypy = "0.981"
pytest-xdist = "^2.2.1"
pytest-rerunfailures = "^9.1.1"
pytest-timeout = "^1.4.2"
pytest-mock = "^3.6.1"
pytest-freezegun = "^0.4.2"
respx = "^0.20"
nest-asyncio = "^1.5.6"
mock = { version = "^4.0", python = "<3.8" }
syrupy = "^3.0.6"

[tool.poetry.extras]
latex = ["ipython"]
docs = ["Sphinx", "sphinx-rtd-theme", "nbsphinx", "recommonmark"]

[tool.black]
line-length = 120
target-version = ['py37']
include = '\.pyi?$'
exclude = '''

(
  /(
      \.eggs         # black-default
    | \.git
    | \.hg
    | \.mypy_cache
    | \.tox
    | \.venv
    | _build
    | buck-out
    | build
    | dist
  )/
  | external         # pyquil-specific
  | gen3

)
'''

[build-system]
requires = ["poetry-core>=1.0.0"]
build-backend = "poetry.core.masonry.api"<|MERGE_RESOLUTION|>--- conflicted
+++ resolved
@@ -1,10 +1,6 @@
 [tool.poetry]
 name = "pyquil"
-<<<<<<< HEAD
-version = "4.0.0-rc.4"
-=======
 version = "4.0.0-rc.7"
->>>>>>> a481f5cf
 description = "A Python library for creating Quantum Instruction Language (Quil) programs."
 authors = ["Rigetti Computing <softapps@rigetti.com>"]
 readme = "README.md"
