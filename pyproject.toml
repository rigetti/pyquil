[tool.poetry]
name = "pyquil"
version = "4.0.2"
description = "A Python library for creating Quantum Instruction Language (Quil) programs."
authors = ["Rigetti Computing <softapps@rigetti.com>"]
readme = "README.md"
repository = "https://github.com/rigetti/pyquil.git"
documentation = "https://pyquil-docs.rigetti.com"
license = "Apache-2.0"
classifiers = [
  "Development Status :: 5 - Production/Stable",
  "License :: OSI Approved :: Apache Software License",
  "Programming Language :: Python :: 3.8",
  "Programming Language :: Python :: 3.9",
  "Operating System :: OS Independent",
]
keywords = ["quantum", "quil", "programming", "hybrid"]
packages = [{ include = "pyquil" }]
exclude = ["pyquil/conftest.py"]

[tool.poetry.dependencies]
python = "^3.8,<4.0"
numpy = "^1.22"
scipy = "^1.7.3"
lark = "^0.11.1"
rpcq = "^3.10.0"
pydantic = "^1.10.7"
networkx = ">=2.5"
importlib-metadata = { version = ">=3.7.3,<5", python = "<3.8" }
<<<<<<< HEAD
# qcs-sdk-python = "0.12.4"
qcs-sdk-python = { path = "../qcs-sdk-rust/crates/python" }
=======
qcs-sdk-python = "0.12.7"
>>>>>>> ca07ff62
tenacity = "^8.2.2"
types-python-dateutil = "^2.8.19"
types-retry = "^0.9.9"
packaging = "^23.1"

# latex extra
ipython = { version = "^7.21.0", optional = true }

# docs extra
Sphinx = { version = "^7.1.2", optional = true }
sphinx-rtd-theme = { version = "^1.3.0,<=2.0.0", optional = true }
nbsphinx = { version = "^0.9.1", optional = true }
recommonmark = { version = "^0.7.1", optional = true }
pandoc = {version = "2.4b0", optional = true}
matplotlib = {version = "^3.7.1", optional = true}
matplotlib-inline = {version = "^0.1.6", optional = true}
seaborn = {version = "^0.12.2", optional = true}
deprecated = "^1.2.13"
types-deprecated = "^1.2.9.2"

[tool.poetry.dev-dependencies]
black = "^22.8.0"
flake8 = "^3.8.1"
pytest = "^7.4.0"
pytest-cov = "^4.1.0"
mypy = "^1.5.0"
toml = "^0.10.2"
pytest-xdist = "^3.3.1"
pytest-rerunfailures = "^12.0.0"
pytest-timeout = "^1.4.2"
pytest-mock = "^3.11.1"
respx = "^0.20"
nest-asyncio = "^1.5.6"
mock = { version = "^4.0", python = "<3.8" }
syrupy = "^3.0.6"

[tool.poetry.extras]
latex = ["ipython"]
docs = ["Sphinx", "sphinx-rtd-theme", "nbsphinx", "recommonmark", "pandoc", "matplotlib", "seaborn", "toml"]

[tool.ruff]
line-length = 120

[tool.black]
line-length = 120
target-version = ['py38']
include = '\.pyi?$'
exclude = '''

(
  /(
      \.eggs         # black-default
    | \.git
    | \.hg
    | \.mypy_cache
    | \.tox
    | \.venv
    | _build
    | buck-out
    | build
    | dist
  )/
  | external         # pyquil-specific
  | gen3

)
'''

[tool.pytest.ini_options]
filterwarnings = ["ignore::DeprecationWarning:pyquil.*:", "ignore::DeprecationWarning:test.unit.*:"]

[build-system]
requires = ["poetry-core>=1.0.0"]
build-backend = "poetry.core.masonry.api"<|MERGE_RESOLUTION|>--- conflicted
+++ resolved
@@ -27,12 +27,7 @@
 pydantic = "^1.10.7"
 networkx = ">=2.5"
 importlib-metadata = { version = ">=3.7.3,<5", python = "<3.8" }
-<<<<<<< HEAD
-# qcs-sdk-python = "0.12.4"
-qcs-sdk-python = { path = "../qcs-sdk-rust/crates/python" }
-=======
 qcs-sdk-python = "0.12.7"
->>>>>>> ca07ff62
 tenacity = "^8.2.2"
 types-python-dateutil = "^2.8.19"
 types-retry = "^0.9.9"
