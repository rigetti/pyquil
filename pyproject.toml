--- conflicted
+++ resolved
@@ -19,27 +19,16 @@
 packages = [{ include = "pyquil" }]
 
 [tool.poetry.dependencies]
-<<<<<<< HEAD
-python = "^3.8,<3.11"
-numpy = "^1.21"
-=======
 python = "^3.8,<3.12"
 numpy = "^1.22"
->>>>>>> b23b2bd6
 scipy = "^1.7.3"
 lark = "^0.11.1"
 rpcq = "^3.10.0"
 pydantic = "^1.10.7"
 networkx = ">=2.5"
 importlib-metadata = { version = ">=3.7.3,<5", python = "<3.8" }
-<<<<<<< HEAD
-qcs-sdk-python = { git = "https://github.com/rigetti/qcs-sdk-rust", subdirectory = "crates/python", branch = "specify-quil-as-a-dependency" }
-qcs-api-client = ">=0.21.0,<0.22.0"
-retry = "^0.9.2"
-=======
 qcs-sdk-python = "0.8.1"
 tenacity = "^8.2.2"
->>>>>>> b23b2bd6
 types-python-dateutil = "^2.8.19"
 types-retry = "^0.9.9"
 
@@ -51,24 +40,17 @@
 sphinx-rtd-theme = { version = "<=2.0.0", optional = true }
 nbsphinx = { version = "^0.9.1", optional = true }
 recommonmark = { version = "^0.7.1", optional = true }
-<<<<<<< HEAD
 deprecation = "^2.1.0"
-=======
 pandoc = { version = "2.4b0", optional = true }
 deprecated = "^1.2.13"
 types-deprecated = "^1.2.9.2"
->>>>>>> b23b2bd6
 
 [tool.poetry.dev-dependencies]
 black = "^22.8.0"
 flake8 = "^3.8.1"
 pytest = "^6.2.2"
 pytest-cov = "^2.11.1"
-<<<<<<< HEAD
-mypy = "1.2.0"
-=======
 mypy = "^1.2.0"
->>>>>>> b23b2bd6
 pytest-xdist = "^2.2.1"
 pytest-rerunfailures = "^9.1.1"
 pytest-timeout = "^1.4.2"
