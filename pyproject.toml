--- conflicted
+++ resolved
@@ -28,14 +28,9 @@
 pydantic = "^1.10.7"
 networkx = ">=2.5"
 importlib-metadata = { version = ">=3.7.3,<5", python = "<3.8" }
-<<<<<<< HEAD
-qcs-sdk-python = "0.6.0rc.4"
-retry = "^0.9.2"
-=======
 qcs-sdk-python = "0.10.3-rc.1"
 quil = "0.1.1"
 tenacity = "^8.2.2"
->>>>>>> 347aac99
 types-python-dateutil = "^2.8.19"
 types-retry = "^0.9.9"
 packaging = "^23.1"
@@ -48,15 +43,11 @@
 sphinx-rtd-theme = { version = "<=2.0.0", optional = true }
 nbsphinx = { version = "^0.9.1", optional = true }
 recommonmark = { version = "^0.7.1", optional = true }
-<<<<<<< HEAD
 pandoc = {version = "2.4b0", optional = true}
 matplotlib = {version = "^3.7.1", optional = true}
 seaborn = {version = "^0.12.2", optional = true}
-=======
-pandoc = { version = "2.4b0", optional = true }
 deprecated = "^1.2.13"
 types-deprecated = "^1.2.9.2"
->>>>>>> 347aac99
 
 [tool.poetry.dev-dependencies]
 black = "^22.8.0"
